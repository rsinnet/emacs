<<<<<<< HEAD
2010-10-09  Glenn Morris  <rgm@gnu.org>

	* b2m.1: Remove file.

2010-09-25  Ulrich Mueller  <ulm@gentoo.org>

	* etags.1: xz compression is now supported.
=======
2010-10-10  Glenn Morris  <rgm@gnu.org>

	* emacs.1: Small fixes.

2010-10-09  Ulrich Mueller  <ulm@gentoo.org>

	* emacs.1: Update license description.
>>>>>>> a2e35ef5

2010-08-26  Sven Joachim  <svenjoac@gmx.de>

	* emacs.1: Mention "maximized" value for the "fullscreen" X resource.

2010-05-07  Chong Yidong  <cyd@stupidchicken.com>

	* Version 23.2 released.

2010-03-10  Chong Yidong  <cyd@stupidchicken.com>

	* Branch for 23.2.

2010-01-09  Chong Yidong  <cyd@stupidchicken.com>

	* emacs.1: Copyedits.  Update options -Q, -mm and --daemon.
	Remove deprecated --unibyte option.

2009-06-21  Chong Yidong  <cyd@stupidchicken.com>

	* Branch for 23.1.

2009-01-31  Glenn Morris  <rgm@gnu.org>

	* b2m.1: Minor fixes.

2008-12-14  Dan Nicolaescu  <dann@ics.uci.edu>

	* ebrowse.1: Fix typos.  Add more to the "SEE ALSO" section.

2008-12-14  Glenn Morris  <rgm@gnu.org>

	* emacs.1: Fix MAILINGLISTS (default) location.

2008-12-13  Glenn Morris  <rgm@gnu.org>

	* b2m.1: New file.  Basic man-page.

	* grep-changelog.1: New file.  Basic man-page, largely constructed from
	program --help output.

	* rcs-checkin.1: New file.  Basic man-page, largely from script
	commentary.

	* ebrowse.1: Fix "emacsclient" typo.  Replace problematic character.
	Add some formatting.  Add permissions notice.

	* emacs.1: Remove initial copyright comment, just refer to COPYING
	section, merge years.

	* etags.1: Don't duplicate copyright info in initial comment,
	just refer to COPYING section.

2008-12-10  Dan Nicolaescu  <dann@ics.uci.edu>

	* ebrowse.1: New file, mostly just the results of --help in man format.

	* emacsclient.1: Describe what an empty string argument does for
	--alternate-editor.

2008-11-27  Dan Nicolaescu  <dann@ics.uci.edu>

	* emacsclient.1: Mention -nw and -c.  Fix the character for --help.
	Swap the order of -e and -n to follow the order displayed by --help.

2008-03-13  Glenn Morris  <rgm@gnu.org>

	* emacs.1: Fix Emacs version.

2008-01-08  Glenn Morris  <rgm@gnu.org>

	* emacs.1: Update Emacs version.

2007-11-22  Francesco Potortì  <pot@gnu.org>

	* etags.1: Ctags and Etags now share the same defaults, so remove
	--defines, --globals, --members, --typedefs, --typedefs-and-c++.

2007-11-15  Francesco Potortì  <pot@gnu.org>

	* etags.1: Note that you can use "-" for stdout with -o.

2007-09-06  Glenn Morris  <rgm@gnu.org>

	* ctags.1, emacs.1, emacsclient.1, etags.1: Move from etc/ to
	doc/man/.

;; Local Variables:
;; coding: utf-8
;; fill-column: 79
;; add-log-time-zone-rule: t
;; End:

    Copyright (C) 2007, 2008, 2009, 2010  Free Software Foundation, Inc.

  This file is part of GNU Emacs.

  GNU Emacs is free software: you can redistribute it and/or modify
  it under the terms of the GNU General Public License as published by
  the Free Software Foundation, either version 3 of the License, or
  (at your option) any later version.

  GNU Emacs is distributed in the hope that it will be useful,
  but WITHOUT ANY WARRANTY; without even the implied warranty of
  MERCHANTABILITY or FITNESS FOR A PARTICULAR PURPOSE.  See the
  GNU General Public License for more details.

  You should have received a copy of the GNU General Public License
  along with GNU Emacs.  If not, see <http://www.gnu.org/licenses/>.

;; arch-tag: 2bd1112e-157f-4884-b0ca-0fb1057972d7<|MERGE_RESOLUTION|>--- conflicted
+++ resolved
@@ -1,4 +1,11 @@
-<<<<<<< HEAD
+2010-10-12  Glenn Morris  <rgm@gnu.org>
+
+	* emacs.1: Small fixes.
+
+2010-10-12  Ulrich Mueller  <ulm@gentoo.org>
+
+	* emacs.1: Update license description.
+
 2010-10-09  Glenn Morris  <rgm@gnu.org>
 
 	* b2m.1: Remove file.
@@ -6,15 +13,6 @@
 2010-09-25  Ulrich Mueller  <ulm@gentoo.org>
 
 	* etags.1: xz compression is now supported.
-=======
-2010-10-10  Glenn Morris  <rgm@gnu.org>
-
-	* emacs.1: Small fixes.
-
-2010-10-09  Ulrich Mueller  <ulm@gentoo.org>
-
-	* emacs.1: Update license description.
->>>>>>> a2e35ef5
 
 2010-08-26  Sven Joachim  <svenjoac@gmx.de>
 
