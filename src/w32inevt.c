/* Input event support for Emacs on the Microsoft Windows API.
   Copyright (C) 1992-1993, 1995, 2001-2012  Free Software Foundation, Inc.

This file is part of GNU Emacs.

GNU Emacs is free software: you can redistribute it and/or modify
it under the terms of the GNU General Public License as published by
the Free Software Foundation, either version 3 of the License, or
(at your option) any later version.

GNU Emacs is distributed in the hope that it will be useful,
but WITHOUT ANY WARRANTY; without even the implied warranty of
MERCHANTABILITY or FITNESS FOR A PARTICULAR PURPOSE.  See the
GNU General Public License for more details.

You should have received a copy of the GNU General Public License
along with GNU Emacs.  If not, see <http://www.gnu.org/licenses/>.  */

/*
   Drew Bliss                   01-Oct-93
     Adapted from ntkbd.c by Tim Fleehart
*/


#include <config.h>
#include <stdio.h>
#include <windows.h>

#ifndef MOUSE_MOVED
#define MOUSE_MOVED   1
#endif

#include "lisp.h"
#include "keyboard.h"
#include "frame.h"
#include "dispextern.h"
#include "window.h"
#include "blockinput.h"
#include "termhooks.h"
#include "termchar.h"
#include "w32heap.h"
#include "w32term.h"
#include "w32inevt.h"

/* stdin, from w32console.c */
extern HANDLE keyboard_handle;

/* Info for last mouse motion */
static COORD movement_pos;
static Time movement_time;

/* from w32fns.c */
extern unsigned int map_keypad_keys (unsigned int, unsigned int);
extern unsigned int w32_key_to_modifier (int key);

/* Event queue */
#define EVENT_QUEUE_SIZE 50
static INPUT_RECORD event_queue[EVENT_QUEUE_SIZE];
static INPUT_RECORD *queue_ptr = event_queue, *queue_end = event_queue;

/* Temporarily store lead byte of DBCS input sequences.  */
static char dbcs_lead = 0;

static inline BOOL
w32_read_console_input (HANDLE h, INPUT_RECORD *rec, DWORD recsize,
			DWORD *waiting)
{
  return (w32_console_unicode_input
	  ? ReadConsoleInputW (h, rec, recsize, waiting)
	  : ReadConsoleInputA (h, rec, recsize, waiting));
}

/* Set by w32_console_toggle_lock_key.  */
int faked_key;

static int
fill_queue (BOOL block)
{
  BOOL rc;
  DWORD events_waiting;

  if (queue_ptr < queue_end)
    return queue_end-queue_ptr;

  if (!block)
    {
      /* Check to see if there are some events to read before we try
	 because we can't block.  */
      if (!GetNumberOfConsoleInputEvents (keyboard_handle, &events_waiting))
	return -1;
      if (events_waiting == 0)
	return 0;
    }

  rc = w32_read_console_input (keyboard_handle, event_queue, EVENT_QUEUE_SIZE,
			       &events_waiting);
  if (!rc)
    return -1;
  queue_ptr = event_queue;
  queue_end = event_queue + events_waiting;
  return (int) events_waiting;
}

/* In a generic, multi-frame world this should take a console handle
   and return the frame for it

   Right now, there's only one frame so return it.  */
static FRAME_PTR
get_frame (void)
{
  return SELECTED_FRAME ();
}

/* Translate console modifiers to emacs modifiers.
   German keyboard support (Kai Morgan Zeise 2/18/95).  */


#if 0
/* Return nonzero if the virtual key is a dead key.  */
static int
is_dead_key (int wparam)
{
  unsigned int code = MapVirtualKey (wparam, 2);

  /* Windows 95 returns 0x8000, NT returns 0x80000000.  */
  return (code & 0x80008000) ? 1 : 0;
}
#endif

/* The return code indicates key code size.  cpID is the codepage to
   use for translation to Unicode; -1 means use the current console
   input codepage.  */


/* return code -1 means that event_queue_ptr won't be incremented.
   In other word, this event makes two key codes.   (by himi)       */
static int
key_event (KEY_EVENT_RECORD *event, struct input_event *emacs_ev, int *isdead)
{
  static int mod_key_state = 0;
  int wParam;

  *isdead = 0;

  /* Skip key-up events.  */
  if (!event->bKeyDown)
    {
      switch (event->wVirtualKeyCode)
	{
	case VK_LWIN:
	  mod_key_state &= ~LEFT_WIN_PRESSED;
	  break;
	case VK_RWIN:
	  mod_key_state &= ~RIGHT_WIN_PRESSED;
	  break;
	case VK_APPS:
	  mod_key_state &= ~APPS_PRESSED;
	  break;
	}
      return 0;
    }

  /* Ignore keystrokes we fake ourself; see below.  */
  if (faked_key == event->wVirtualKeyCode)
    {
      faked_key = 0;
      return 0;
    }

  /* To make it easier to debug this code, ignore modifier keys!  */
  switch (event->wVirtualKeyCode)
    {
    case VK_LWIN:
      if (NILP (Vw32_pass_lwindow_to_system))
	{
	  /* Prevent system from acting on keyup (which opens the Start
	     menu if no other key was pressed) by simulating a press of
	     Space which we will ignore.  */
	  if ((mod_key_state & LEFT_WIN_PRESSED) == 0)
	    {
	      if (NUMBERP (Vw32_phantom_key_code))
		faked_key = XUINT (Vw32_phantom_key_code) & 255;
	      else
		faked_key = VK_SPACE;
	      keybd_event (faked_key, (BYTE) MapVirtualKey (faked_key, 0), 0, 0);
	    }
	}
      mod_key_state |= LEFT_WIN_PRESSED;
      if (!NILP (Vw32_lwindow_modifier))
	return 0;
      break;
    case VK_RWIN:
      if (NILP (Vw32_pass_rwindow_to_system))
	{
	  if ((mod_key_state & RIGHT_WIN_PRESSED) == 0)
	    {
	      if (NUMBERP (Vw32_phantom_key_code))
		faked_key = XUINT (Vw32_phantom_key_code) & 255;
	      else
		faked_key = VK_SPACE;
	      keybd_event (faked_key, (BYTE) MapVirtualKey (faked_key, 0), 0, 0);
	    }
	}
      mod_key_state |= RIGHT_WIN_PRESSED;
      if (!NILP (Vw32_rwindow_modifier))
	return 0;
      break;
    case VK_APPS:
      mod_key_state |= APPS_PRESSED;
      if (!NILP (Vw32_apps_modifier))
	return 0;
      break;
    case VK_CAPITAL:
      /* Decide whether to treat as modifier or function key.  */
      if (NILP (Vw32_enable_caps_lock))
	goto disable_lock_key;
      return 0;
    case VK_NUMLOCK:
      /* Decide whether to treat as modifier or function key.  */
      if (NILP (Vw32_enable_num_lock))
	goto disable_lock_key;
      return 0;
    case VK_SCROLL:
      /* Decide whether to treat as modifier or function key.  */
      if (NILP (Vw32_scroll_lock_modifier))
	goto disable_lock_key;
      return 0;
    disable_lock_key:
      /* Ensure the appropriate lock key state is off (and the
	 indicator light as well).  */
      wParam = event->wVirtualKeyCode;
      if (GetAsyncKeyState (wParam) & 0x8000)
	{
	  /* Fake another press of the relevant key.  Apparently, this
	     really is the only way to turn off the indicator.  */
	  faked_key = wParam;
	  keybd_event ((BYTE) wParam, (BYTE) MapVirtualKey (wParam, 0),
		       KEYEVENTF_EXTENDEDKEY | KEYEVENTF_KEYUP, 0);
	  keybd_event ((BYTE) wParam, (BYTE) MapVirtualKey (wParam, 0),
		       KEYEVENTF_EXTENDEDKEY | 0, 0);
	  keybd_event ((BYTE) wParam, (BYTE) MapVirtualKey (wParam, 0),
		       KEYEVENTF_EXTENDEDKEY | KEYEVENTF_KEYUP, 0);
	}
      break;
    case VK_MENU:
    case VK_CONTROL:
    case VK_SHIFT:
      return 0;
    case VK_CANCEL:
      /* Windows maps Ctrl-Pause (aka Ctrl-Break) into VK_CANCEL,
	 which is confusing for purposes of key binding; convert
	 VK_CANCEL events into VK_PAUSE events.  */
      event->wVirtualKeyCode = VK_PAUSE;
      break;
    case VK_PAUSE:
      /* Windows maps Ctrl-NumLock into VK_PAUSE, which is confusing
	 for purposes of key binding; convert these back into
	 VK_NUMLOCK events, at least when we want to see NumLock key
	 presses.  (Note that there is never any possibility that
	 VK_PAUSE with Ctrl really is C-Pause as per above.)  */
      if (NILP (Vw32_enable_num_lock)
	  && (event->dwControlKeyState
	      & (LEFT_CTRL_PRESSED | RIGHT_CTRL_PRESSED)) != 0)
	event->wVirtualKeyCode = VK_NUMLOCK;
      break;
    }

  /* Recognize state of Windows and Apps keys.  */
  event->dwControlKeyState |= mod_key_state;

  /* Distinguish numeric keypad keys from extended keys.  */
  event->wVirtualKeyCode =
    map_keypad_keys (event->wVirtualKeyCode,
		     (event->dwControlKeyState & ENHANCED_KEY));

  if (lispy_function_keys[event->wVirtualKeyCode] == 0)
    {
      if (!NILP (Vw32_recognize_altgr)
	  && (event->dwControlKeyState & LEFT_CTRL_PRESSED)
	  && (event->dwControlKeyState & RIGHT_ALT_PRESSED))
	{
	  /* Don't try to interpret AltGr key chords; ToAscii seems not
	     to process them correctly.  */
	}
      /* Handle key chords including any modifiers other than shift
         directly, in order to preserve as much modifier information as
         possible.  */
      else if (event->dwControlKeyState
	       & (  RIGHT_CTRL_PRESSED | LEFT_CTRL_PRESSED
		  | RIGHT_ALT_PRESSED | LEFT_ALT_PRESSED
		  | (!NILP (Vw32_lwindow_modifier) ? LEFT_WIN_PRESSED : 0)
		  | (!NILP (Vw32_rwindow_modifier) ? RIGHT_WIN_PRESSED : 0)
		  | (!NILP (Vw32_apps_modifier) ? APPS_PRESSED : 0)
		  | (!NILP (Vw32_scroll_lock_modifier) ? SCROLLLOCK_ON : 0)))
	{
	  /* Don't translate modified alphabetic keystrokes, so the user
	     doesn't need to constantly switch layout to type control or
	     meta keystrokes when the normal layout translates
	     alphabetic characters to non-ascii characters.  */
	  if ('A' <= event->wVirtualKeyCode && event->wVirtualKeyCode <= 'Z')
	    {
	      event->uChar.AsciiChar = event->wVirtualKeyCode;
	      if ((event->dwControlKeyState & SHIFT_PRESSED) == 0)
		event->uChar.AsciiChar += ('a' - 'A');
	    }
	  /* Try to handle unrecognized keystrokes by determining the
             base character (ie. translating the base key plus shift
             modifier).  */
	  else if (event->uChar.AsciiChar == 0)
	    w32_kbd_patch_key (event, -1);
	}

      if (event->uChar.AsciiChar == 0)
	{
	  emacs_ev->kind = NO_EVENT;
	  return 0;
	}
      else if (event->uChar.AsciiChar > 0)
	{
	  /* Pure ASCII characters < 128.  */
	  emacs_ev->kind = ASCII_KEYSTROKE_EVENT;
	  emacs_ev->code = event->uChar.AsciiChar;
	}
      else if (event->uChar.UnicodeChar > 0
	       && w32_console_unicode_input)
	{
	  /* Unicode codepoint; only valid if we are using Unicode
	     console input mode.  */
	  emacs_ev->kind = MULTIBYTE_CHAR_KEYSTROKE_EVENT;
	  emacs_ev->code = event->uChar.UnicodeChar;
	}
      else
	{
	  /* Fallback handling of non-ASCII characters for non-Unicode
	     versions of Windows, and for non-Unicode input on NT
	     family of Windows.  Only characters in the current
	     console codepage are supported by this fallback.  */
	  wchar_t code;
	  char dbcs[2];
          int cpId;

	  /* Get the current console input codepage to interpret this
	     key with.  Note that the system defaults for the OEM
	     codepage could have been changed by calling SetConsoleCP
	     or w32-set-console-codepage, so using GetLocaleInfo to
	     get LOCALE_IDEFAULTCODEPAGE is not TRT here.  */
          cpId = GetConsoleCP ();

	  dbcs[0] = dbcs_lead;
	  dbcs[1] = event->uChar.AsciiChar;
	  if (dbcs_lead)
	    {
	      dbcs_lead = 0;
	      if (!MultiByteToWideChar (cpId, 0, dbcs, 2, &code, 1))
		{
		  /* Garbage  */
		  DebPrint (("Invalid DBCS sequence: %d %d\n",
			     dbcs[0], dbcs[1]));
		  emacs_ev->kind = NO_EVENT;
		}
	    }
	  else if (IsDBCSLeadByteEx (cpId, dbcs[1]))
	    {
	      dbcs_lead = dbcs[1];
	      emacs_ev->kind = NO_EVENT;
	    }
	  else
	    {
	      if (!MultiByteToWideChar (cpId, 0, &dbcs[1], 1, &code, 1))
		{
		  /* Garbage  */
		  DebPrint (("Invalid character: %d\n", dbcs[1]));
		  emacs_ev->kind = NO_EVENT;
		}
	    }
	  emacs_ev->kind = MULTIBYTE_CHAR_KEYSTROKE_EVENT;
	  emacs_ev->code = code;
	}
    }
  else
    {
      /* Function keys and other non-character keys.  */
      emacs_ev->kind = NON_ASCII_KEYSTROKE_EVENT;
      emacs_ev->code = event->wVirtualKeyCode;
    }

  XSETFRAME (emacs_ev->frame_or_window, get_frame ());
  emacs_ev->modifiers = w32_kbd_mods_to_emacs (event->dwControlKeyState,
					       event->wVirtualKeyCode);
  emacs_ev->timestamp = GetTickCount ();
  return 1;
}

/* Mouse position hook.  */
void
w32_console_mouse_position (FRAME_PTR *f,
			    int insist,
			    Lisp_Object *bar_window,
			    enum scroll_bar_part *part,
			    Lisp_Object *x,
			    Lisp_Object *y,
			    Time *time)
{
  block_input ();

  insist = insist;

  *f = get_frame ();
  *bar_window = Qnil;
  *part = 0;
  SELECTED_FRAME ()->mouse_moved = 0;

  XSETINT (*x, movement_pos.X);
  XSETINT (*y, movement_pos.Y);
  *time = movement_time;

  unblock_input ();
}

/* Remember mouse motion and notify emacs.  */
static void
mouse_moved_to (int x, int y)
{
  /* If we're in the same place, ignore it.  */
  if (x != movement_pos.X || y != movement_pos.Y)
    {
      SELECTED_FRAME ()->mouse_moved = 1;
      movement_pos.X = x;
      movement_pos.Y = y;
      movement_time = GetTickCount ();
    }
}

/* Consoles return button bits in a strange order:
     least significant - Leftmost button
     next - Rightmost button
     next - Leftmost+1
     next - Leftmost+2...

   Assume emacs likes three button mice, so
     Left == 0
     Middle == 1
     Right == 2
   Others increase from there.  */

#define NUM_TRANSLATED_MOUSE_BUTTONS 3
static int emacs_button_translation[NUM_TRANSLATED_MOUSE_BUTTONS] =
{
  0, 2, 1
};

static int
do_mouse_event (MOUSE_EVENT_RECORD *event,
		struct input_event *emacs_ev)
{
  static DWORD button_state = 0;
  static Lisp_Object last_mouse_window;
  DWORD but_change, mask;
  int i;

  if (event->dwEventFlags == MOUSE_MOVED)
    {
      FRAME_PTR f = SELECTED_FRAME ();
      Mouse_HLInfo *hlinfo = MOUSE_HL_INFO (f);
      int mx = event->dwMousePosition.X, my = event->dwMousePosition.Y;

      mouse_moved_to (mx, my);

      if (f->mouse_moved)
	{
	  if (hlinfo->mouse_face_hidden)
	    {
	      hlinfo->mouse_face_hidden = 0;
	      clear_mouse_face (hlinfo);
	    }

	  /* Generate SELECT_WINDOW_EVENTs when needed.  */
	  if (!NILP (Vmouse_autoselect_window))
	    {
	      Lisp_Object mouse_window = window_from_coordinates (f, mx, my,
								  0, 0);
	      /* A window will be selected only when it is not
		 selected now, and the last mouse movement event was
		 not in it.  A minibuffer window will be selected iff
		 it is active.  */
	      if (WINDOWP (mouse_window)
		  && !EQ (mouse_window, last_mouse_window)
		  && !EQ (mouse_window, selected_window))
		{
		  struct input_event event;

		  EVENT_INIT (event);
		  event.kind = SELECT_WINDOW_EVENT;
		  event.frame_or_window = mouse_window;
		  event.arg = Qnil;
		  event.timestamp = movement_time;
		  kbd_buffer_store_event (&event);
		}
	      last_mouse_window = mouse_window;
	    }
	  else
	    last_mouse_window = Qnil;

	  previous_help_echo_string = help_echo_string;
	  help_echo_string = help_echo_object = help_echo_window = Qnil;
	  help_echo_pos = -1;
	  note_mouse_highlight (f, mx, my);
	  /* If the contents of the global variable help_echo has
	     changed (inside note_mouse_highlight), generate a HELP_EVENT.  */
	  if (!NILP (help_echo_string) || !NILP (previous_help_echo_string))
	    gen_help_event (help_echo_string, selected_frame, help_echo_window,
			    help_echo_object, help_echo_pos);
	}
      return 0;
    }

  /* It looks like the console code sends us a mouse event with
     dwButtonState == 0 when a window is activated.  Ignore this case.  */
  if (event->dwButtonState == button_state)
    return 0;

  emacs_ev->kind = MOUSE_CLICK_EVENT;

  /* Find out what button has changed state since the last button event.  */
  but_change = button_state ^ event->dwButtonState;
  mask = 1;
  for (i = 0; mask; i++, mask <<= 1)
    if (but_change & mask)
      {
        if (i < NUM_TRANSLATED_MOUSE_BUTTONS)
          emacs_ev->code = emacs_button_translation[i];
        else
          emacs_ev->code = i;
	break;
      }

  button_state = event->dwButtonState;
  emacs_ev->timestamp = GetTickCount ();
  emacs_ev->modifiers = w32_kbd_mods_to_emacs (event->dwControlKeyState, 0) |
    ((event->dwButtonState & mask) ? down_modifier : up_modifier);

  XSETFASTINT (emacs_ev->x, event->dwMousePosition.X);
  XSETFASTINT (emacs_ev->y, event->dwMousePosition.Y);
/* for Mule 2.2 (Based on Emacs 19.28 */
#ifdef MULE
  XSET (emacs_ev->frame_or_window, Lisp_Frame, get_frame ());
#else
  XSETFRAME (emacs_ev->frame_or_window, get_frame ());
#endif

  return 1;
}

static void
resize_event (WINDOW_BUFFER_SIZE_RECORD *event)
{
  FRAME_PTR f = get_frame ();

  change_frame_size (f, event->dwSize.Y, event->dwSize.X, 0, 1, 0);
  SET_FRAME_GARBAGED (f);
}

static void
maybe_generate_resize_event (void)
{
  CONSOLE_SCREEN_BUFFER_INFO info;
  FRAME_PTR f = get_frame ();

  GetConsoleScreenBufferInfo (GetStdHandle (STD_OUTPUT_HANDLE), &info);

  /* It is okay to call this unconditionally, since it will do nothing
     if the size hasn't actually changed.  */
  change_frame_size (f,
		     1 + info.srWindow.Bottom - info.srWindow.Top,
		     1 + info.srWindow.Right - info.srWindow.Left,
		     0, 0, 0);
}

<<<<<<< HEAD
static int
handle_file_notifications (struct input_event *hold_quit)
{
  BYTE *p = file_notifications;
  FILE_NOTIFY_INFORMATION *fni = (PFILE_NOTIFY_INFORMATION)p;
  const DWORD min_size
    = offsetof (FILE_NOTIFY_INFORMATION, FileName) + sizeof(wchar_t);
  struct input_event inev;
  int nevents = 0;

  /* We cannot process notification before Emacs is fully initialized,
     since we need the UTF-16LE coding-system to be set up.  */
  if (!initialized)
    {
      notification_buffer_in_use = 0;
      return nevents;
    }

  enter_crit ();
  if (notification_buffer_in_use)
    {
      DWORD info_size = notifications_size;
      Lisp_Object cs = intern ("utf-16le");
      Lisp_Object obj = get_watch_object (make_number (notifications_desc));

      /* notifications_size could be zero when the buffer of
	 notifications overflowed on the OS level, or when the
	 directory being watched was itself deleted.  Do nothing in
	 that case.  */
      if (info_size
	  && !NILP (obj) && CONSP (obj))
	{
	  Lisp_Object callback = XCDR (obj);

	  EVENT_INIT (inev);

	  while (info_size >= min_size)
	    {
	      Lisp_Object utf_16_fn
		= make_unibyte_string ((char *)fni->FileName,
				       fni->FileNameLength);
	      /* Note: mule-conf is preloaded, so utf-16le must
		 already be defined at this point.  */
	      Lisp_Object fname
		= code_convert_string_norecord (utf_16_fn, cs, 0);
	      Lisp_Object action = lispy_file_action (fni->Action);

	      inev.kind = FILE_NOTIFY_EVENT;
	      inev.code = (ptrdiff_t)notifications_desc;
	      inev.timestamp = GetTickCount ();
	      inev.modifiers = 0;
	      inev.frame_or_window = callback;
	      inev.arg = Fcons (action, fname);
	      kbd_buffer_store_event_hold (&inev, hold_quit);

	      if (!fni->NextEntryOffset)
		break;
	      p += fni->NextEntryOffset;
	      fni = (PFILE_NOTIFY_INFORMATION)p;
	      info_size -= fni->NextEntryOffset;
	    }
	}
      notification_buffer_in_use = 0;
    }
  leave_crit ();
  return nevents;
}
=======
/* Here's an overview of how Emacs input works in non-GUI sessions on
   MS-Windows.  (For description of the GUI input, see the commentary
   before w32_msg_pump in w32fns.c.)

   When Emacs is idle, it loops inside wait_reading_process_output,
   calling pselect periodically to check whether any input is
   available.  On Windows, pselect is redirected to sys_select, which
   uses MsgWaitForMultipleObjects to wait for input, either from the
   keyboard or from any of the Emacs subprocesses.  In addition,
   MsgWaitForMultipleObjects wakes up when some Windows message is
   posted to the input queue of the Emacs's main thread (which is the
   thread in which sys_select runs).

   When the Emacs's console window has focus, Windows sends input
   events that originate from the keyboard or the mouse; these events
   wake up MsgWaitForMultipleObjects, which reports that input is
   available.  Emacs then calls w32_console_read_socket, below, to
   read the input.  w32_console_read_socket uses
   GetNumberOfConsoleInputEvents and ReadConsoleInput to peek at and
   read the console input events.

   One type of non-keyboard input event that gets reported as input
   available is due to the Emacs's console window receiving focus.
   When that happens, Emacs gets the FOCUS_EVENT event and sys_select
   reports some input; however, w32_console_read_socket ignores such
   events when called to read them.

   Note that any other Windows message sent to the main thread will
   also wake up MsgWaitForMultipleObjects.  These messages get
   immediately dispatched to their destinations by calling
   drain_message_queue.  */
>>>>>>> 8111f5e6

int
w32_console_read_socket (struct terminal *terminal,
                         struct input_event *hold_quit)
{
  int nev, add;
  int isdead;

  block_input ();

  for (;;)
    {
      int nfnotify = handle_file_notifications (hold_quit);

      nev = fill_queue (0);
      if (nev <= 0)
        {
	  /* If nev == -1, there was some kind of error
	     If nev == 0 then no events were available
	     so return.  */
	  if (nfnotify)
	    nev = 0;
	  break;
        }

      while (nev > 0)
        {
	  struct input_event inev;

	  EVENT_INIT (inev);
	  inev.kind = NO_EVENT;
	  inev.arg = Qnil;

	  switch (queue_ptr->EventType)
            {
            case KEY_EVENT:
	      add = key_event (&queue_ptr->Event.KeyEvent, &inev, &isdead);
	      if (add == -1) /* 95.7.25 by himi */
		{
		  queue_ptr--;
		  add = 1;
		}
	      if (add)
		kbd_buffer_store_event_hold (&inev, hold_quit);
	      break;

            case MOUSE_EVENT:
	      add = do_mouse_event (&queue_ptr->Event.MouseEvent, &inev);
	      if (add)
		kbd_buffer_store_event_hold (&inev, hold_quit);
	      break;

            case WINDOW_BUFFER_SIZE_EVENT:
	      if (w32_use_full_screen_buffer)
		resize_event (&queue_ptr->Event.WindowBufferSizeEvent);
	      break;

            case MENU_EVENT:
            case FOCUS_EVENT:
	      /* Internal event types, ignored. */
	      break;
            }

	  queue_ptr++;
	  nev--;
        }
    }

  /* We don't get told about changes in the window size (only the buffer
     size, which we no longer care about), so we have to check it
     periodically.  */
  if (!w32_use_full_screen_buffer)
    maybe_generate_resize_event ();

  unblock_input ();
  return nev;
}<|MERGE_RESOLUTION|>--- conflicted
+++ resolved
@@ -576,7 +576,6 @@
 		     0, 0, 0);
 }
 
-<<<<<<< HEAD
 static int
 handle_file_notifications (struct input_event *hold_quit)
 {
@@ -644,7 +643,7 @@
   leave_crit ();
   return nevents;
 }
-=======
+
 /* Here's an overview of how Emacs input works in non-GUI sessions on
    MS-Windows.  (For description of the GUI input, see the commentary
    before w32_msg_pump in w32fns.c.)
@@ -676,7 +675,6 @@
    also wake up MsgWaitForMultipleObjects.  These messages get
    immediately dispatched to their destinations by calling
    drain_message_queue.  */
->>>>>>> 8111f5e6
 
 int
 w32_console_read_socket (struct terminal *terminal,
