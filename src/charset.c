<<<<<<< HEAD
/* Basic character set support.
   Copyright (C) 1995, 97, 98, 2000, 2001 Electrotechnical Laboratory, JAPAN.
     Licensed to the Free Software Foundation.
   Copyright (C) 2001, 2004 Free Software Foundation, Inc.
   Copyright (C) 2003, 2004
     National Institute of Advanced Industrial Science and Technology (AIST)
     Registration Number H13PRO009
=======
/* Basic multilingual character support.
   Copyright (C) 1995, 1997, 1998 Electrotechnical Laboratory, JAPAN.
   Licensed to the Free Software Foundation.
   Copyright (C) 2001, 2002, 2003, 2004, 2005 Free Software Foundation, Inc.
>>>>>>> f3f01d5d

This file is part of GNU Emacs.

GNU Emacs is free software; you can redistribute it and/or modify
it under the terms of the GNU General Public License as published by
the Free Software Foundation; either version 2, or (at your option)
any later version.

GNU Emacs is distributed in the hope that it will be useful,
but WITHOUT ANY WARRANTY; without even the implied warranty of
MERCHANTABILITY or FITNESS FOR A PARTICULAR PURPOSE.  See the
GNU General Public License for more details.

You should have received a copy of the GNU General Public License
along with GNU Emacs; see the file COPYING.  If not, write to
the Free Software Foundation, Inc., 51 Franklin Street, Fifth Floor,
Boston, MA 02110-1301, USA.  */

#include <config.h>

#include <stdio.h>
#include <unistd.h>
#include <ctype.h>
#include <sys/types.h>
#include "lisp.h"
#include "character.h"
#include "charset.h"
#include "coding.h"
#include "disptab.h"
#include "buffer.h"

/*** GENERAL NOTES on CODED CHARACTER SETS (CHARSETS) ***

  A coded character set ("charset" hereafter) is a meaningful
  collection (i.e. language, culture, functionality, etc.) of
  characters.  Emacs handles multiple charsets at once.  In Emacs Lisp
  code, a charset is represented by a symbol.  In C code, a charset is
  represented by its ID number or by a pointer to a struct charset.

  The actual information about each charset is stored in two places.
  Lispy information is stored in the hash table Vcharset_hash_table as
  a vector (charset attributes).  The other information is stored in
  charset_table as a struct charset.

*/

/* List of all charsets.  This variable is used only from Emacs
   Lisp.  */
Lisp_Object Vcharset_list;

/* Hash table that contains attributes of each charset.  Keys are
   charset symbols, and values are vectors of charset attributes.  */
Lisp_Object Vcharset_hash_table;

/* Table of struct charset.  */
struct charset *charset_table;

static int charset_table_size;
static int charset_table_used;

Lisp_Object Qcharsetp;

/* Special charset symbols.  */
Lisp_Object Qascii;
Lisp_Object Qeight_bit;
Lisp_Object Qiso_8859_1;
Lisp_Object Qunicode;

/* The corresponding charsets.  */
int charset_ascii;
int charset_eight_bit;
int charset_iso_8859_1;
int charset_unicode;

/* The other special charsets.  */
int charset_jisx0201_roman;
int charset_jisx0208_1978;
int charset_jisx0208;

/* Value of charset attribute `charset-iso-plane'.  */
Lisp_Object Qgl, Qgr;

/* Charset of unibyte characters.  */
int charset_unibyte;

/* List of charsets ordered by the priority.  */
Lisp_Object Vcharset_ordered_list;

/* Incremented everytime we change Vcharset_ordered_list.  This is
   unsigned short so that it fits in Lisp_Int and never matches
   -1.  */
unsigned short charset_ordered_list_tick;

/* List of iso-2022 charsets.  */
Lisp_Object Viso_2022_charset_list;

/* List of emacs-mule charsets.  */
Lisp_Object Vemacs_mule_charset_list;

struct charset *emacs_mule_charset[256];

/* Mapping table from ISO2022's charset (specified by DIMENSION,
   CHARS, and FINAL-CHAR) to Emacs' charset.  */
int iso_charset_table[ISO_MAX_DIMENSION][ISO_MAX_CHARS][ISO_MAX_FINAL];

Lisp_Object Vcharset_map_path;

Lisp_Object Vchar_unified_charset_table;

/* Defined in chartab.c */
extern void
map_char_table_for_charset P_ ((void (*c_function) (Lisp_Object, Lisp_Object),
				Lisp_Object function, Lisp_Object table,
				Lisp_Object arg, struct charset *charset,
				unsigned from, unsigned to));

#define CODE_POINT_TO_INDEX(charset, code)				\
  ((charset)->code_linear_p						\
   ? (code) - (charset)->min_code					\
   : (((charset)->code_space_mask[(code) >> 24] & 0x8)			\
      && ((charset)->code_space_mask[((code) >> 16) & 0xFF] & 0x4)	\
      && ((charset)->code_space_mask[((code) >> 8) & 0xFF] & 0x2)	\
      && ((charset)->code_space_mask[(code) & 0xFF] & 0x1))		\
   ? (((((code) >> 24) - (charset)->code_space[12])			\
       * (charset)->code_space[11])					\
      + (((((code) >> 16) & 0xFF) - (charset)->code_space[8])		\
	 * (charset)->code_space[7])					\
      + (((((code) >> 8) & 0xFF) - (charset)->code_space[4])		\
	 * (charset)->code_space[3])					\
      + (((code) & 0xFF) - (charset)->code_space[0])			\
      - ((charset)->char_index_offset))					\
   : -1)


/* Convert the character index IDX to code-point CODE for CHARSET.
   It is assumed that IDX is in a valid range.  */

#define INDEX_TO_CODE_POINT(charset, idx)				     \
  ((charset)->code_linear_p						     \
   ? (idx) + (charset)->min_code					     \
   : (idx += (charset)->char_index_offset,				     \
      (((charset)->code_space[0] + (idx) % (charset)->code_space[2])	     \
       | (((charset)->code_space[4]					     \
	   + ((idx) / (charset)->code_space[3] % (charset)->code_space[6]))  \
	  << 8)								     \
       | (((charset)->code_space[8]					     \
	   + ((idx) / (charset)->code_space[7] % (charset)->code_space[10])) \
	  << 16)							     \
       | (((charset)->code_space[12] + ((idx) / (charset)->code_space[11]))  \
	  << 24))))




/* Set to 1 to warn that a charset map is loaded and thus a buffer
   text and a string data may be relocated.  */
int charset_map_loaded;

struct charset_map_entries
{
  struct {
    unsigned from, to;
    int c;
  } entry[0x10000];
  struct charset_map_entries *next;
};

/* Load the mapping information for CHARSET from ENTRIES.

   If CONTROL_FLAG is 0, setup CHARSET->min_char and CHARSET->max_char.

   If CONTROL_FLAG is 1, setup CHARSET->min_char, CHARSET->max_char,
   CHARSET->decoder, and CHARSET->encoder.

   If CONTROL_FLAG is 2, setup CHARSET->deunifier and
   Vchar_unify_table.  If Vchar_unified_charset_table is non-nil,
   setup it too.  */

static void
load_charset_map (charset, entries, n_entries, control_flag)
  struct charset *charset;
  struct charset_map_entries *entries;
  int n_entries;
  int control_flag;
{
  Lisp_Object vec, table;
  unsigned max_code = CHARSET_MAX_CODE (charset);
  int ascii_compatible_p = charset->ascii_compatible_p;
  int min_char, max_char, nonascii_min_char;
  int i;
  unsigned char *fast_map = charset->fast_map;

  if (n_entries <= 0)
    return;

  if (control_flag > 0)
    {
      int n = CODE_POINT_TO_INDEX (charset, max_code) + 1;

      table = Fmake_char_table (Qnil, Qnil);
      if (control_flag == 1)
	vec = Fmake_vector (make_number (n), make_number (-1));
      else if (! CHAR_TABLE_P (Vchar_unify_table))
	Vchar_unify_table = Fmake_char_table (Qnil, Qnil);

      charset_map_loaded = 1;
    }

  min_char = max_char = entries->entry[0].c;
  nonascii_min_char = MAX_CHAR;
  for (i = 0; i < n_entries; i++)
    {
      unsigned from, to;
      int from_index, to_index;
      int from_c, to_c;
      int idx = i % 0x10000;

      if (i > 0 && idx == 0)
	entries = entries->next;
      from = entries->entry[idx].from;
      to = entries->entry[idx].to;
      from_c = entries->entry[idx].c;
      from_index = CODE_POINT_TO_INDEX (charset, from);
      if (from == to)
	{
	  to_index = from_index;
	  to_c = from_c;
	}
      else
	{
	  to_index = CODE_POINT_TO_INDEX (charset, to);
	  to_c = from_c + (to_index - from_index);
	}
      if (from_index < 0 || to_index < 0)
	continue;

      if (control_flag < 2)
	{
	  int c;

	  if (to_c > max_char)
	    max_char = to_c;
	  else if (from_c < min_char)
	    min_char = from_c;
	  if (ascii_compatible_p)
	    {
	      if (! ASCII_BYTE_P (from_c))
		{
		  if (from_c < nonascii_min_char)
		    nonascii_min_char = from_c;
		}
	      else if (! ASCII_BYTE_P (to_c))
		{
		  nonascii_min_char = 0x80;
		}
	    }

	  for (c = from_c; c <= to_c; c++)
	    CHARSET_FAST_MAP_SET (c, fast_map);

	  if (control_flag == 1)
	    {
	      unsigned code = from;

	      if (CHARSET_COMPACT_CODES_P (charset))
		while (1)
		  {
		    ASET (vec, from_index, make_number (from_c));
		    if (NILP (CHAR_TABLE_REF (table, from_c)))
		      CHAR_TABLE_SET (table, from_c, make_number (code));
		    if (from_index == to_index)
		      break;
		    from_index++, from_c++;
		    code = INDEX_TO_CODE_POINT (charset, from_index);
		  }
	      else
		for (; from_index <= to_index; from_index++, from_c++)
		  {
		    ASET (vec, from_index, make_number (from_c));
		    if (NILP (CHAR_TABLE_REF (table, from_c)))
		      CHAR_TABLE_SET (table, from_c, make_number (from_index));
		  }
	    }
	}
      else
	{
	  unsigned code = from;

	  while (1)
	    {
	      int c1 = DECODE_CHAR (charset, code);

	      if (c1 >= 0)
		{
		  CHAR_TABLE_SET (table, from_c, make_number (c1));
		  CHAR_TABLE_SET (Vchar_unify_table, c1, make_number (from_c));
		  if (CHAR_TABLE_P (Vchar_unified_charset_table))
		    CHAR_TABLE_SET (Vchar_unified_charset_table, c1,
				    CHARSET_NAME (charset));
		}
	      if (from_index == to_index)
		break;
	      from_index++, from_c++;
	      code = INDEX_TO_CODE_POINT (charset, from_index);
	    }
	}
    }

  if (control_flag < 2)
    {
      CHARSET_MIN_CHAR (charset) = (ascii_compatible_p
				    ? nonascii_min_char : min_char);
      CHARSET_MAX_CHAR (charset) = max_char;
      if (control_flag == 1)
	{
	  CHARSET_DECODER (charset) = vec;
	  CHARSET_ENCODER (charset) = table;
	}
    }
  else
    CHARSET_DEUNIFIER (charset) = table;
}


/* Read a hexadecimal number (preceded by "0x") from the file FP while
   paying attention to comment charcter '#'.  */

static INLINE unsigned
read_hex (fp, eof)
     FILE *fp;
     int *eof;
{
  int c;
  unsigned n;

  while ((c = getc (fp)) != EOF)
    {
      if (c == '#')
	{
	  while ((c = getc (fp)) != EOF && c != '\n');
	}
      else if (c == '0')
	{
	  if ((c = getc (fp)) == EOF || c == 'x')
	    break;
	}
    }
  if (c == EOF)
    {
      *eof = 1;
      return 0;
    }
  *eof = 0;
  n = 0;
  if (c == 'x')
    while ((c = getc (fp)) != EOF && isxdigit (c))
      n = ((n << 4)
	   | (c <= '9' ? c - '0' : c <= 'F' ? c - 'A' + 10 : c - 'a' + 10));
  else
    while ((c = getc (fp)) != EOF && isdigit (c))
      n = (n * 10) + c - '0';
  if (c != EOF)
    ungetc (c, fp);
  return n;
}


/* Return a mapping vector for CHARSET loaded from MAPFILE.
   Each line of MAPFILE has this form
	0xAAAA 0xCCCC
   where 0xAAAA is a code-point and 0xCCCC is the corresponding
   character code, or this form
	0xAAAA-0xBBBB 0xCCCC
   where 0xAAAA and 0xBBBB are code-points specifying a range, and
   0xCCCC is the first character code of the range.

   The returned vector has this form:
	[ CODE1 CHAR1 CODE2 CHAR2 .... ]
   where CODE1 is a code-point or a cons of code-points specifying a
   range.  */

extern void add_to_log P_ ((char *, Lisp_Object, Lisp_Object));

static void
load_charset_map_from_file (charset, mapfile, control_flag)
     struct charset *charset;
     Lisp_Object mapfile;
     int control_flag;
{
  unsigned min_code = CHARSET_MIN_CODE (charset);
  unsigned max_code = CHARSET_MAX_CODE (charset);
  int fd;
  FILE *fp;
  int eof;
  Lisp_Object suffixes;
  struct charset_map_entries *head, *entries;
  int n_entries;

  suffixes = Fcons (build_string (".map"),
		    Fcons (build_string (".TXT"), Qnil));

  fd = openp (Vcharset_map_path, mapfile, suffixes, NULL, Qnil);
  if (fd < 0
      || ! (fp = fdopen (fd, "r")))
    {
      add_to_log ("Failure in loading charset map: %S", mapfile, Qnil);
      return;
    }

  head = entries = ((struct charset_map_entries *)
		    alloca (sizeof (struct charset_map_entries)));
  n_entries = 0;
  eof = 0;
  while (1)
    {
      unsigned from, to;
      int c;
      int idx;

      from = read_hex (fp, &eof);
      if (eof)
	break;
      if (getc (fp) == '-')
	to = read_hex (fp, &eof);
      else
	to = from;
      c = (int) read_hex (fp, &eof);

      if (from < min_code || to > max_code || from > to || c > MAX_CHAR)
	continue;

      if (n_entries > 0 && (n_entries % 0x10000) == 0)
	{
	  entries->next = ((struct charset_map_entries *)
			   alloca (sizeof (struct charset_map_entries)));
	  entries = entries->next;
	}
      idx = n_entries % 0x10000;
      entries->entry[idx].from = from;
      entries->entry[idx].to = to;
      entries->entry[idx].c = c;
      n_entries++;
    }
  fclose (fp);
  close (fd);

  load_charset_map (charset, head, n_entries, control_flag);
}

static void
load_charset_map_from_vector (charset, vec, control_flag)
     struct charset *charset;
     Lisp_Object vec;
     int control_flag;
{
  unsigned min_code = CHARSET_MIN_CODE (charset);
  unsigned max_code = CHARSET_MAX_CODE (charset);
  struct charset_map_entries *head, *entries;
  int n_entries;
  int len = ASIZE (vec);
  int i;

  if (len % 2 == 1)
    {
      add_to_log ("Failure in loading charset map: %V", vec, Qnil);
      return;
    }

  head = entries = ((struct charset_map_entries *)
		    alloca (sizeof (struct charset_map_entries)));
  n_entries = 0;
  for (i = 0; i < len; i += 2)
    {
      Lisp_Object val, val2;
      unsigned from, to;
      int c;
      int idx;

      val = AREF (vec, i);
      if (CONSP (val))
	{
	  val2 = XCDR (val);
	  val = XCAR (val);
	  CHECK_NATNUM (val);
	  CHECK_NATNUM (val2);
	  from = XFASTINT (val);
	  to = XFASTINT (val2);
	}
      else
	{
	  CHECK_NATNUM (val);
	  from = to = XFASTINT (val);
	}
      val = AREF (vec, i + 1);
      CHECK_NATNUM (val);
      c = XFASTINT (val);

      if (from < min_code || to > max_code || from > to || c > MAX_CHAR)
	continue;

      if (n_entries > 0 && (n_entries % 0x10000) == 0)
	{
	  entries->next = ((struct charset_map_entries *)
			   alloca (sizeof (struct charset_map_entries)));
	  entries = entries->next;
	}
      idx = n_entries % 0x10000;
      entries->entry[idx].from = from;
      entries->entry[idx].to = to;
      entries->entry[idx].c = c;
      n_entries++;
    }

  load_charset_map (charset, head, n_entries, control_flag);
}

static void
load_charset (charset)
     struct charset *charset;
{
  if (CHARSET_METHOD (charset) == CHARSET_METHOD_MAP_DEFERRED)
    {
      Lisp_Object map;

      map = CHARSET_MAP (charset);
      if (STRINGP (map))
	load_charset_map_from_file (charset, map, 1);
      else
	load_charset_map_from_vector (charset, map, 1);
      CHARSET_METHOD (charset) = CHARSET_METHOD_MAP;
    }
}


DEFUN ("charsetp", Fcharsetp, Scharsetp, 1, 1, 0,
       doc: /* Return non-nil if and only if OBJECT is a charset.*/)
     (object)
     Lisp_Object object;
{
  return (CHARSETP (object) ? Qt : Qnil);
}


void
map_charset_chars (c_function, function, arg,
		   charset, from, to)
     void (*c_function) P_ ((Lisp_Object, Lisp_Object));
     Lisp_Object function, arg;
     struct charset *charset;
     unsigned from, to;
{
  Lisp_Object range;
  int partial;

  if (CHARSET_METHOD (charset) == CHARSET_METHOD_MAP_DEFERRED)
    load_charset (charset);

  partial = (from > CHARSET_MIN_CODE (charset)
	     || to < CHARSET_MAX_CODE (charset));

  if (CHARSET_UNIFIED_P (charset)
      && CHAR_TABLE_P (CHARSET_DEUNIFIER (charset)))
    {
      map_char_table_for_charset (c_function, function,
				  CHARSET_DEUNIFIER (charset), arg,
				  partial ? charset : NULL, from, to);
    }

  if (CHARSET_METHOD (charset) == CHARSET_METHOD_OFFSET)
    {
      int from_idx = CODE_POINT_TO_INDEX (charset, from);
      int to_idx = CODE_POINT_TO_INDEX (charset, to);
      int from_c = from_idx + CHARSET_CODE_OFFSET (charset);
      int to_c = to_idx + CHARSET_CODE_OFFSET (charset);

      range = Fcons (make_number (from_c), make_number (to_c));
      if (NILP (function))
	(*c_function) (arg, range);
      else
	call2 (function, range, arg);
    }
  else if (CHARSET_METHOD (charset) == CHARSET_METHOD_MAP)
    {
      if (! CHAR_TABLE_P (CHARSET_ENCODER (charset)))
	return;
      if (CHARSET_ASCII_COMPATIBLE_P (charset) && from <= 127)
	{
	  range = Fcons (make_number (from), make_number (to));
	  if (to >= 128)
	    XSETCAR (range, make_number (127));

	  if (NILP (function))
	    (*c_function) (arg, range);
	  else
	    call2 (function, range, arg);
	}
      map_char_table_for_charset (c_function, function,
				  CHARSET_ENCODER (charset), arg,
				  partial ? charset : NULL, from, to);
    }
  else if (CHARSET_METHOD (charset) == CHARSET_METHOD_SUBSET)
    {
      Lisp_Object subset_info;
      int offset;

      subset_info = CHARSET_SUBSET (charset);
      charset = CHARSET_FROM_ID (XFASTINT (AREF (subset_info, 0)));
      offset = XINT (AREF (subset_info, 3));
      from -= offset;
      if (from < XFASTINT (AREF (subset_info, 1)))
	from = XFASTINT (AREF (subset_info, 1));
      to -= offset;
      if (to > XFASTINT (AREF (subset_info, 2)))
	to = XFASTINT (AREF (subset_info, 2));
      map_charset_chars (c_function, function, arg, charset, from, to);
    }
  else				/* i.e. CHARSET_METHOD_SUPERSET */
    {
      Lisp_Object parents;

      for (parents = CHARSET_SUPERSET (charset); CONSP (parents);
	   parents = XCDR (parents))
	{
	  int offset;
	  unsigned this_from, this_to;

	  charset = CHARSET_FROM_ID (XFASTINT (XCAR (XCAR (parents))));
	  offset = XINT (XCDR (XCAR (parents)));
	  this_from = from - offset;
	  this_to = to - offset;
	  if (this_from < CHARSET_MIN_CODE (charset))
	    this_from = CHARSET_MIN_CODE (charset);
	  if (this_to > CHARSET_MAX_CODE (charset))
	    this_to = CHARSET_MAX_CODE (charset);
	  map_charset_chars (c_function, function, arg, charset,
			     this_from, this_to);
	}
    }
}

DEFUN ("map-charset-chars", Fmap_charset_chars, Smap_charset_chars, 2, 5, 0,
       doc: /* Call FUNCTION for all characters in CHARSET.
FUNCTION is called with an argument RANGE and the optional 3rd
argument ARG.

RANGE is a cons (FROM .  TO), where FROM and TO indicate a range of
characters contained in CHARSET.

The optional 4th and 5th arguments FROM-CODE and TO-CODE specify the
range of code points of target characters.  */)
     (function, charset, arg, from_code, to_code)
       Lisp_Object function, charset, arg, from_code, to_code;
{
  struct charset *cs;
  unsigned from, to;

  CHECK_CHARSET_GET_CHARSET (charset, cs);
  if (NILP (from_code))
    from = CHARSET_MIN_CODE (cs);
  else
    {
      CHECK_NATNUM (from_code);
      from = XINT (from_code);
      if (from < CHARSET_MIN_CODE (cs))
	from = CHARSET_MIN_CODE (cs);
    }
  if (NILP (to_code))
    to = CHARSET_MAX_CODE (cs);
  else
    {
      CHECK_NATNUM (to_code);
      to = XINT (to_code);
      if (to > CHARSET_MAX_CODE (cs))
	to = CHARSET_MAX_CODE (cs);
    }
  map_charset_chars (NULL, function, arg, cs, from, to);
  return Qnil;
}


/* Define a charset according to the arguments.  The Nth argument is
   the Nth attribute of the charset (the last attribute `charset-id'
   is not included).  See the docstring of `define-charset' for the
   detail.  */

DEFUN ("define-charset-internal", Fdefine_charset_internal,
       Sdefine_charset_internal, charset_arg_max, MANY, 0,
       doc: /* For internal use only.
usage: (define-charset-internal ...)  */)
     (nargs, args)
     int nargs;
     Lisp_Object *args;
{
  /* Charset attr vector.  */
  Lisp_Object attrs;
  Lisp_Object val;
  unsigned hash_code;
  struct Lisp_Hash_Table *hash_table = XHASH_TABLE (Vcharset_hash_table);
  int i, j;
  struct charset charset;
  int id;
  int dimension;
  int new_definition_p;
  int nchars;

  if (nargs != charset_arg_max)
    return Fsignal (Qwrong_number_of_arguments,
		    Fcons (intern ("define-charset-internal"),
			   make_number (nargs)));

  attrs = Fmake_vector (make_number (charset_attr_max), Qnil);

  CHECK_SYMBOL (args[charset_arg_name]);
  ASET (attrs, charset_name, args[charset_arg_name]);

  val = args[charset_arg_code_space];
  for (i = 0, dimension = 0, nchars = 1; i < 4; i++)
    {
      int min_byte, max_byte;

      min_byte = XINT (Faref (val, make_number (i * 2)));
      max_byte = XINT (Faref (val, make_number (i * 2 + 1)));
      if (min_byte < 0 || min_byte > max_byte || max_byte >= 256)
	error ("Invalid :code-space value");
      charset.code_space[i * 4] = min_byte;
      charset.code_space[i * 4 + 1] = max_byte;
      charset.code_space[i * 4 + 2] = max_byte - min_byte + 1;
      nchars *= charset.code_space[i * 4 + 2];
      charset.code_space[i * 4 + 3] = nchars;
      if (max_byte > 0)
	dimension = i + 1;
    }

  val = args[charset_arg_dimension];
  if (NILP (val))
    charset.dimension = dimension;
  else
    {
      CHECK_NATNUM (val);
      charset.dimension = XINT (val);
      if (charset.dimension < 1 || charset.dimension > 4)
	args_out_of_range_3 (val, make_number (1), make_number (4));
    }

  charset.code_linear_p
    = (charset.dimension == 1
       || (charset.code_space[2] == 256
	   && (charset.dimension == 2
	       || (charset.code_space[6] == 256
		   && (charset.dimension == 3
		       || charset.code_space[10] == 256)))));

  if (! charset.code_linear_p)
    {
      charset.code_space_mask = (unsigned char *) xmalloc (256);
      bzero (charset.code_space_mask, 256);
      for (i = 0; i < 4; i++)
	for (j = charset.code_space[i * 4]; j <= charset.code_space[i * 4 + 1];
	     j++)
	  charset.code_space_mask[j] |= (1 << i);
    }

  charset.iso_chars_96 = charset.code_space[2] == 96;

  charset.min_code = (charset.code_space[0]
		      | (charset.code_space[4] << 8)
		      | (charset.code_space[8] << 16)
		      | (charset.code_space[12] << 24));
  charset.max_code = (charset.code_space[1]
		      | (charset.code_space[5] << 8)
		      | (charset.code_space[9] << 16)
		      | (charset.code_space[13] << 24));
  charset.char_index_offset = 0;

  val = args[charset_arg_min_code];
  if (! NILP (val))
    {
      unsigned code;

      if (INTEGERP (val))
	code = XINT (val);
      else
	{
	  CHECK_CONS (val);
	  CHECK_NUMBER_CAR (val);
	  CHECK_NUMBER_CDR (val);
	  code = (XINT (XCAR (val)) << 16) | (XINT (XCDR (val)));
	}
      if (code < charset.min_code
	  || code > charset.max_code)
	args_out_of_range_3 (make_number (charset.min_code),
			     make_number (charset.max_code), val);
      charset.char_index_offset = CODE_POINT_TO_INDEX (&charset, code);
      charset.min_code = code;
    }

  val = args[charset_arg_max_code];
  if (! NILP (val))
    {
      unsigned code;

      if (INTEGERP (val))
	code = XINT (val);
      else
	{
	  CHECK_CONS (val);
	  CHECK_NUMBER_CAR (val);
	  CHECK_NUMBER_CDR (val);
	  code = (XINT (XCAR (val)) << 16) | (XINT (XCDR (val)));
	}
      if (code < charset.min_code
	  || code > charset.max_code)
	args_out_of_range_3 (make_number (charset.min_code),
			     make_number (charset.max_code), val);
      charset.max_code = code;
    }

  charset.compact_codes_p = charset.max_code < 0x1000000;

  val = args[charset_arg_invalid_code];
  if (NILP (val))
    {
      if (charset.min_code > 0)
	charset.invalid_code = 0;
      else
	{
	  XSETINT (val, charset.max_code + 1);
	  if (XINT (val) == charset.max_code + 1)
	    charset.invalid_code = charset.max_code + 1;
	  else
	    error ("Attribute :invalid-code must be specified");
	}
    }
  else
    {
      CHECK_NATNUM (val);
      charset.invalid_code = XFASTINT (val);
    }

  val = args[charset_arg_iso_final];
  if (NILP (val))
    charset.iso_final = -1;
  else
    {
      CHECK_NUMBER (val);
      if (XINT (val) < '0' || XINT (val) > 127)
	error ("Invalid iso-final-char: %d", XINT (val));
      charset.iso_final = XINT (val);
    }

  val = args[charset_arg_iso_revision];
  if (NILP (val))
    charset.iso_revision = -1;
  else
    {
      CHECK_NUMBER (val);
      if (XINT (val) > 63)
	args_out_of_range (make_number (63), val);
      charset.iso_revision = XINT (val);
    }

  val = args[charset_arg_emacs_mule_id];
  if (NILP (val))
    charset.emacs_mule_id = -1;
  else
    {
      CHECK_NATNUM (val);
      if ((XINT (val) > 0 && XINT (val) <= 128) || XINT (val) >= 256)
	error ("Invalid emacs-mule-id: %d", XINT (val));
      charset.emacs_mule_id = XINT (val);
    }

  charset.ascii_compatible_p = ! NILP (args[charset_arg_ascii_compatible_p]);

  charset.supplementary_p = ! NILP (args[charset_arg_supplementary_p]);

  charset.unified_p = 0;

  bzero (charset.fast_map, sizeof (charset.fast_map));

  if (! NILP (args[charset_arg_code_offset]))
    {
      val = args[charset_arg_code_offset];
      CHECK_NUMBER (val);

      charset.method = CHARSET_METHOD_OFFSET;
      charset.code_offset = XINT (val);

      i = CODE_POINT_TO_INDEX (&charset, charset.min_code);
      charset.min_char = i + charset.code_offset;
      i = CODE_POINT_TO_INDEX (&charset, charset.max_code);
      charset.max_char = i + charset.code_offset;
      if (charset.max_char > MAX_CHAR)
	error ("Unsupported max char: %d", charset.max_char);

      i = (charset.min_char >> 7) << 7;
      for (; i < 0x10000 && i <= charset.max_char; i += 128)
	CHARSET_FAST_MAP_SET (i, charset.fast_map);
      i = (i >> 12) << 12;
      for (; i <= charset.max_char; i += 0x1000)
	CHARSET_FAST_MAP_SET (i, charset.fast_map);
    }
  else if (! NILP (args[charset_arg_map]))
    {
      val = args[charset_arg_map];
      ASET (attrs, charset_map, val);
      if (STRINGP (val))
	load_charset_map_from_file (&charset, val, 0);
      else
	load_charset_map_from_vector (&charset, val, 0);
      charset.method = CHARSET_METHOD_MAP_DEFERRED;
    }
  else if (! NILP (args[charset_arg_subset]))
    {
      Lisp_Object parent;
      Lisp_Object parent_min_code, parent_max_code, parent_code_offset;
      struct charset *parent_charset;

      val = args[charset_arg_subset];
      parent = Fcar (val);
      CHECK_CHARSET_GET_CHARSET (parent, parent_charset);
      parent_min_code = Fnth (make_number (1), val);
      CHECK_NATNUM (parent_min_code);
      parent_max_code = Fnth (make_number (2), val);
      CHECK_NATNUM (parent_max_code);
      parent_code_offset = Fnth (make_number (3), val);
      CHECK_NUMBER (parent_code_offset);
      val = Fmake_vector (make_number (4), Qnil);
      ASET (val, 0, make_number (parent_charset->id));
      ASET (val, 1, parent_min_code);
      ASET (val, 2, parent_max_code);
      ASET (val, 3, parent_code_offset);
      ASET (attrs, charset_subset, val);

      charset.method = CHARSET_METHOD_SUBSET;
      /* Here, we just copy the parent's fast_map.  It's not accurate,
	 but at least it works for quickly detecting which character
	 DOESN'T belong to this charset.  */
      for (i = 0; i < 190; i++)
	charset.fast_map[i] = parent_charset->fast_map[i];

      /* We also copy these for parents.  */
      charset.min_char = parent_charset->min_char;
      charset.max_char = parent_charset->max_char;
    }
  else if (! NILP (args[charset_arg_superset]))
    {
      val = args[charset_arg_superset];
      charset.method = CHARSET_METHOD_SUPERSET;
      val = Fcopy_sequence (val);
      ASET (attrs, charset_superset, val);

      charset.min_char = MAX_CHAR;
      charset.max_char = 0;
      for (; ! NILP (val); val = Fcdr (val))
	{
	  Lisp_Object elt, car_part, cdr_part;
	  int this_id, offset;
	  struct charset *this_charset;

	  elt = Fcar (val);
	  if (CONSP (elt))
	    {
	      car_part = XCAR (elt);
	      cdr_part = XCDR (elt);
	      CHECK_CHARSET_GET_ID (car_part, this_id);
	      CHECK_NUMBER (cdr_part);
	      offset = XINT (cdr_part);
	    }
	  else
	    {
	      CHECK_CHARSET_GET_ID (elt, this_id);
	      offset = 0;
	    }
	  XSETCAR (val, Fcons (make_number (this_id), make_number (offset)));

	  this_charset = CHARSET_FROM_ID (this_id);
	  if (charset.min_char > this_charset->min_char)
	    charset.min_char = this_charset->min_char;
	  if (charset.max_char < this_charset->max_char)
	    charset.max_char = this_charset->max_char;
	  for (i = 0; i < 190; i++)
	    charset.fast_map[i] |= this_charset->fast_map[i];
	}
    }
  else
    error ("None of :code-offset, :map, :parents are specified");

  val = args[charset_arg_unify_map];
  if (! NILP (val) && !STRINGP (val))
    CHECK_VECTOR (val);
  ASET (attrs, charset_unify_map, val);

  CHECK_LIST (args[charset_arg_plist]);
  ASET (attrs, charset_plist, args[charset_arg_plist]);

  charset.hash_index = hash_lookup (hash_table, args[charset_arg_name],
				    &hash_code);
  if (charset.hash_index >= 0)
    {
      new_definition_p = 0;
      id = XFASTINT (CHARSET_SYMBOL_ID (args[charset_arg_name]));
      HASH_VALUE (hash_table, charset.hash_index) = attrs;
    }
  else
    {
      charset.hash_index = hash_put (hash_table, args[charset_arg_name], attrs,
				     hash_code);
      if (charset_table_used == charset_table_size)
	{
	  struct charset *new_table
	    = (struct charset *) xmalloc (sizeof (struct charset)
					  * (charset_table_size + 16));
	  bcopy (charset_table, new_table,
		 sizeof (struct charset) * charset_table_size);
	  charset_table_size += 16;
	  charset_table = new_table;
	}
      id = charset_table_used++;
      new_definition_p = 1;
    }

  ASET (attrs, charset_id, make_number (id));
  charset.id = id;
  charset_table[id] = charset;

  if (charset.iso_final >= 0)
    {
      ISO_CHARSET_TABLE (charset.dimension, charset.iso_chars_96,
			 charset.iso_final) = id;
      if (new_definition_p)
	Viso_2022_charset_list = nconc2 (Viso_2022_charset_list,
					 Fcons (make_number (id), Qnil));
      if (ISO_CHARSET_TABLE (1, 0, 'J') == id)
	charset_jisx0201_roman = id;
      else if (ISO_CHARSET_TABLE (2, 0, '@') == id)
	charset_jisx0208_1978 = id;
      else if (ISO_CHARSET_TABLE (2, 0, 'B') == id)
	charset_jisx0208 = id;
    }
	
  if (charset.emacs_mule_id >= 0)
    {
      emacs_mule_charset[charset.emacs_mule_id] = CHARSET_FROM_ID (id);
      if (charset.emacs_mule_id < 0xA0)
	emacs_mule_bytes[charset.emacs_mule_id] = charset.dimension + 1;
      if (new_definition_p)
	Vemacs_mule_charset_list = nconc2 (Vemacs_mule_charset_list,
					   Fcons (make_number (id), Qnil));
    }

  if (new_definition_p)
    {
      Vcharset_list = Fcons (args[charset_arg_name], Vcharset_list);
      Vcharset_ordered_list = nconc2 (Vcharset_ordered_list,
				      Fcons (make_number (id), Qnil));
      charset_ordered_list_tick++;
    }

  return Qnil;
}


/* Same as Fdefine_charset_internal but arguments are more convenient
   to call from C (typically in syms_of_charset).  This can define a
   charset of `offset' method only.  Return the ID of the new
   charset.  */

static int
define_charset_internal (name, dimension, code_space, min_code, max_code,
			 iso_final, iso_revision, emacs_mule_id,
			 ascii_compatible, supplementary,
			 code_offset)
     Lisp_Object name;
     int dimension;
     unsigned char *code_space;
     unsigned min_code, max_code;
     int iso_final, iso_revision, emacs_mule_id;
     int ascii_compatible, supplementary;
     int code_offset;
{
  Lisp_Object args[charset_arg_max];
  Lisp_Object plist[14];
  Lisp_Object val;
  int i;

  args[charset_arg_name] = name;
  args[charset_arg_dimension] = make_number (dimension);
  val = Fmake_vector (make_number (8), make_number (0));
  for (i = 0; i < 8; i++)
    ASET (val, i, make_number (code_space[i]));
  args[charset_arg_code_space] = val;
  args[charset_arg_min_code] = make_number (min_code);
  args[charset_arg_max_code] = make_number (max_code);
  args[charset_arg_iso_final]
    = (iso_final < 0 ? Qnil : make_number (iso_final));
  args[charset_arg_iso_revision] = make_number (iso_revision);
  args[charset_arg_emacs_mule_id]
    = (emacs_mule_id < 0 ? Qnil : make_number (emacs_mule_id));
  args[charset_arg_ascii_compatible_p] = ascii_compatible ? Qt : Qnil;
  args[charset_arg_supplementary_p] = supplementary ? Qt : Qnil;
  args[charset_arg_invalid_code] = Qnil;
  args[charset_arg_code_offset] = make_number (code_offset);
  args[charset_arg_map] = Qnil;
  args[charset_arg_subset] = Qnil;
  args[charset_arg_superset] = Qnil;
  args[charset_arg_unify_map] = Qnil;

  plist[0] = intern (":name");
  plist[1] = args[charset_arg_name];
  plist[2] = intern (":dimension");
  plist[3] = args[charset_arg_dimension];
  plist[4] = intern (":code-space");
  plist[5] = args[charset_arg_code_space];
  plist[6] = intern (":iso-final-char");
  plist[7] = args[charset_arg_iso_final];
  plist[8] = intern (":emacs-mule-id");
  plist[9] = args[charset_arg_emacs_mule_id];
  plist[10] = intern (":ascii-compatible-p");
  plist[11] = args[charset_arg_ascii_compatible_p];
  plist[12] = intern (":code-offset");
  plist[13] = args[charset_arg_code_offset];

  args[charset_arg_plist] = Flist (14, plist);
  Fdefine_charset_internal (charset_arg_max, args);

  return XINT (CHARSET_SYMBOL_ID (name));
}


DEFUN ("define-charset-alias", Fdefine_charset_alias,
       Sdefine_charset_alias, 2, 2, 0,
       doc: /* Define ALIAS as an alias for charset CHARSET.  */)
     (alias, charset)
     Lisp_Object alias, charset;
{
  Lisp_Object attr;

  CHECK_CHARSET_GET_ATTR (charset, attr);
  Fputhash (alias, attr, Vcharset_hash_table);
  Vcharset_list = Fcons (alias, Vcharset_list);
  return Qnil;
}


DEFUN ("unibyte-charset", Funibyte_charset, Sunibyte_charset, 0, 0, 0,
       doc: /* Return the unibyte charset (set by `set-unibyte-charset').  */)
     ()
{
  return CHARSET_NAME (CHARSET_FROM_ID (charset_unibyte));
}


DEFUN ("set-unibyte-charset", Fset_unibyte_charset, Sset_unibyte_charset,
       1, 1, 0,
       doc: /* Set the unibyte charset to CHARSET.
This determines how unibyte/multibyte conversion is done.  See also
function `unibyte-charset'.  */)
     (charset)
     Lisp_Object charset;
{
  struct charset *cs;
  int i, c;

  CHECK_CHARSET_GET_CHARSET (charset, cs);
  if (! cs->ascii_compatible_p
      || cs->dimension != 1)
    error ("Inappropriate unibyte charset: %s", SDATA (SYMBOL_NAME (charset)));
  charset_unibyte = cs->id;
  memset (unibyte_has_multibyte_table, 1, 128);
  for (i = 128; i < 256; i++)
    {
      c = DECODE_CHAR (cs, i);
      unibyte_to_multibyte_table[i] = (c < 0 ? BYTE8_TO_CHAR (i) : c);
      unibyte_has_multibyte_table[i] = c >= 0;
    }

  return Qnil;
}


DEFUN ("charset-plist", Fcharset_plist, Scharset_plist, 1, 1, 0,
       doc: /* Return the property list of CHARSET.  */)
     (charset)
     Lisp_Object charset;
{
  Lisp_Object attrs;

  CHECK_CHARSET_GET_ATTR (charset, attrs);
  return CHARSET_ATTR_PLIST (attrs);
}


DEFUN ("set-charset-plist", Fset_charset_plist, Sset_charset_plist, 2, 2, 0,
       doc: /* Set CHARSET's property list to PLIST.  */)
     (charset, plist)
     Lisp_Object charset, plist;
{
  Lisp_Object attrs;

  CHECK_CHARSET_GET_ATTR (charset, attrs);
  CHARSET_ATTR_PLIST (attrs) = plist;
  return plist;
}


DEFUN ("unify-charset", Funify_charset, Sunify_charset, 1, 3, 0,
       doc: /* Unify characters of CHARSET with Unicode.
This means reading the relevant file and installing the table defined
by CHARSET's `:unify-map' property.

Optional second arg UNIFY-MAP is a file name string or a vector.  It has
the same meaning as the `:unify-map' attribute in the function
`define-charset' (which see).

Optional third argument DEUNIFY, if non-nil, means to de-unify CHARSET.  */)
     (charset, unify_map, deunify)
     Lisp_Object charset, unify_map, deunify;
{
  int id;
  struct charset *cs;

  CHECK_CHARSET_GET_ID (charset, id);
  cs = CHARSET_FROM_ID (id);
  if (CHARSET_METHOD (cs) == CHARSET_METHOD_MAP_DEFERRED)
    load_charset (cs);
  if (NILP (deunify)
      ? CHARSET_UNIFIED_P (cs) && ! NILP (CHARSET_DEUNIFIER (cs))
      : ! CHARSET_UNIFIED_P (cs))
    return Qnil;

  CHARSET_UNIFIED_P (cs) = 0;
  if (NILP (deunify))
    {
      if (CHARSET_METHOD (cs) != CHARSET_METHOD_OFFSET)
	error ("Can't unify charset: %s", SDATA (SYMBOL_NAME (charset)));
      if (NILP (unify_map))
	unify_map = CHARSET_UNIFY_MAP (cs);
      if (STRINGP (unify_map))
	load_charset_map_from_file (cs, unify_map, 2);
      else if (VECTORP (unify_map))
	load_charset_map_from_vector (cs, unify_map, 2);
      else if (NILP (unify_map))
	error ("No unify-map for charset");
      else
	error ("Bad unify-map arg");
      CHARSET_UNIFIED_P (cs) = 1;
    }
  else if (CHAR_TABLE_P (Vchar_unify_table))
    {
      int min_code = CHARSET_MIN_CODE (cs);
      int max_code = CHARSET_MAX_CODE (cs);
      int min_char = DECODE_CHAR (cs, min_code);
      int max_char = DECODE_CHAR (cs, max_code);

      char_table_set_range (Vchar_unify_table, min_char, max_char, Qnil);
    }

  return Qnil;
}

DEFUN ("get-unused-iso-final-char", Fget_unused_iso_final_char,
       Sget_unused_iso_final_char, 2, 2, 0,
       doc: /*
Return an unused ISO final char for a charset of DIMENISION and CHARS.
DIMENSION is the number of bytes to represent a character: 1 or 2.
CHARS is the number of characters in a dimension: 94 or 96.

This final char is for private use, thus the range is `0' (48) .. `?' (63).
If there's no unused final char for the specified kind of charset,
return nil.  */)
     (dimension, chars)
     Lisp_Object dimension, chars;
{
  int final_char;

  CHECK_NUMBER (dimension);
  CHECK_NUMBER (chars);
  if (XINT (dimension) != 1 && XINT (dimension) != 2 && XINT (dimension) != 3)
    args_out_of_range_3 (dimension, make_number (1), make_number (3));
  if (XINT (chars) != 94 && XINT (chars) != 96)
    args_out_of_range_3 (chars, make_number (94), make_number (96));
  for (final_char = '0'; final_char <= '?'; final_char++)
    if (ISO_CHARSET_TABLE (XINT (dimension), XINT (chars), final_char) < 0)
      break;
  return (final_char <= '?' ? make_number (final_char) : Qnil);
}

static void
check_iso_charset_parameter (dimension, chars, final_char)
     Lisp_Object dimension, chars, final_char;
{
  CHECK_NATNUM (dimension);
  CHECK_NATNUM (chars);
  CHECK_NATNUM (final_char);

  if (XINT (dimension) > 3)
    error ("Invalid DIMENSION %d, it should be 1, 2, or 3", XINT (dimension));
  if (XINT (chars) != 94 && XINT (chars) != 96)
    error ("Invalid CHARS %d, it should be 94 or 96", XINT (chars));
  if (XINT (final_char) < '0' || XINT (final_char) > '~')
    error ("Invalid FINAL-CHAR %c, it should be `0'..`~'", XINT (chars));
}


DEFUN ("declare-equiv-charset", Fdeclare_equiv_charset, Sdeclare_equiv_charset,
       4, 4, 0,
       doc: /* Declare an equivalent charset for ISO-2022 decoding.

On decoding by an ISO-2022 base coding system, when a charset
specified by DIMENSION, CHARS, and FINAL-CHAR is designated, behave as
if CHARSET is designated instead.  */)
     (dimension, chars, final_char, charset)
     Lisp_Object dimension, chars, final_char, charset;
{
  int id;
  int chars_flag;

  CHECK_CHARSET_GET_ID (charset, id);
  check_iso_charset_parameter (dimension, chars, final_char);
  chars_flag = XINT (chars) == 96;
  ISO_CHARSET_TABLE (XINT (dimension), chars_flag, XINT (final_char)) = id;
  return Qnil;
}


/* Return information about charsets in the text at PTR of NBYTES
   bytes, which are NCHARS characters.  The value is:

	0: Each character is represented by one byte.  This is always
	   true for a unibyte string.  For a multibyte string, true if
	   it contains only ASCII characters.

	1: No charsets other than ascii, control-1, and latin-1 are
	   found.

	2: Otherwise.
*/

int
string_xstring_p (string)
     Lisp_Object string;
{
  const unsigned char *p = SDATA (string);
  const unsigned char *endp = p + SBYTES (string);

  if (SCHARS (string) == SBYTES (string))
    return 0;

  while (p < endp)
    {
      int c = STRING_CHAR_ADVANCE (p);

      if (c >= 0x100)
	return 2;
    }
  return 1;
}


/* Find charsets in the string at PTR of NCHARS and NBYTES.

   CHARSETS is a vector.  If Nth element is non-nil, it means the
   charset whose id is N is already found.

   It may lookup a translation table TABLE if supplied.  */

static void
find_charsets_in_text (ptr, nchars, nbytes, charsets, table, multibyte)
     const unsigned char *ptr;
     EMACS_INT nchars, nbytes;
     Lisp_Object charsets, table;
     int multibyte;
{
  const unsigned char *pend = ptr + nbytes;

  if (nchars == nbytes)
    {
      if (multibyte)
	ASET (charsets, charset_ascii, Qt);
      else
	while (ptr < pend)
	  {
	    int c = *ptr++;

	    if (!NILP (table))
	      c = translate_char (table, c);
	    if (ASCII_BYTE_P (c))
	      ASET (charsets, charset_ascii, Qt);
	    else
	      ASET (charsets, charset_eight_bit, Qt);
	  }
    }
  else
    {
      while (ptr < pend)
	{
	  int c = STRING_CHAR_ADVANCE (ptr);
	  struct charset *charset;

	  if (!NILP (table))
	    c = translate_char (table, c);
	  charset = CHAR_CHARSET (c);
	  ASET (charsets, CHARSET_ID (charset), Qt);
	}
    }
}

DEFUN ("find-charset-region", Ffind_charset_region, Sfind_charset_region,
       2, 3, 0,
       doc: /* Return a list of charsets in the region between BEG and END.
BEG and END are buffer positions.
Optional arg TABLE if non-nil is a translation table to look up.

If the current buffer is unibyte, the returned list may contain
only `ascii', `eight-bit-control', and `eight-bit-graphic'.  */)
     (beg, end, table)
     Lisp_Object beg, end, table;
{
  Lisp_Object charsets;
  EMACS_INT from, from_byte, to, stop, stop_byte;
  int i;
  Lisp_Object val;
  int multibyte = ! NILP (current_buffer->enable_multibyte_characters);

  validate_region (&beg, &end);
  from = XFASTINT (beg);
  stop = to = XFASTINT (end);

  if (from < GPT && GPT < to)
    {
      stop = GPT;
      stop_byte = GPT_BYTE;
    }
  else
    stop_byte = CHAR_TO_BYTE (stop);

  from_byte = CHAR_TO_BYTE (from);

  charsets = Fmake_vector (make_number (charset_table_used), Qnil);
  while (1)
    {
      find_charsets_in_text (BYTE_POS_ADDR (from_byte), stop - from,
			     stop_byte - from_byte, charsets, table,
			     multibyte);
      if (stop < to)
	{
	  from = stop, from_byte = stop_byte;
	  stop = to, stop_byte = CHAR_TO_BYTE (stop);
	}
      else
	break;
    }

  val = Qnil;
  for (i = charset_table_used - 1; i >= 0; i--)
    if (!NILP (AREF (charsets, i)))
      val = Fcons (CHARSET_NAME (charset_table + i), val);
  return val;
}

DEFUN ("find-charset-string", Ffind_charset_string, Sfind_charset_string,
       1, 2, 0,
       doc: /* Return a list of charsets in STR.
Optional arg TABLE if non-nil is a translation table to look up.

If STR is unibyte, the returned list may contain
only `ascii', `eight-bit-control', and `eight-bit-graphic'. */)
     (str, table)
     Lisp_Object str, table;
{
  Lisp_Object charsets;
  int i;
  Lisp_Object val;

  CHECK_STRING (str);

  charsets = Fmake_vector (make_number (charset_table_used), Qnil);
  find_charsets_in_text (SDATA (str), SCHARS (str), SBYTES (str),
			 charsets, table,
			 STRING_MULTIBYTE (str));
  val = Qnil;
  for (i = charset_table_used - 1; i >= 0; i--)
    if (!NILP (AREF (charsets, i)))
      val = Fcons (CHARSET_NAME (charset_table + i), val);
  return val;
}



/* Return a character correponding to the code-point CODE of
   CHARSET.  */

int
decode_char (charset, code)
     struct charset *charset;
     unsigned code;
{
  int c, char_index;
  enum charset_method method = CHARSET_METHOD (charset);

  if (code < CHARSET_MIN_CODE (charset) || code > CHARSET_MAX_CODE (charset))
    return -1;

  if (method == CHARSET_METHOD_MAP_DEFERRED)
    {
      load_charset (charset);
      method = CHARSET_METHOD (charset);
    }

  if (method == CHARSET_METHOD_SUBSET)
    {
      Lisp_Object subset_info;

      subset_info = CHARSET_SUBSET (charset);
      charset = CHARSET_FROM_ID (XFASTINT (AREF (subset_info, 0)));
      code -= XINT (AREF (subset_info, 3));
      if (code < XFASTINT (AREF (subset_info, 1))
	  || code > XFASTINT (AREF (subset_info, 2)))
	c = -1;
      else
	c = DECODE_CHAR (charset, code);
    }
  else if (method == CHARSET_METHOD_SUPERSET)
    {
      Lisp_Object parents;

      parents = CHARSET_SUPERSET (charset);
      c = -1;
      for (; CONSP (parents); parents = XCDR (parents))
	{
	  int id = XINT (XCAR (XCAR (parents)));
	  int code_offset = XINT (XCDR (XCAR (parents)));
	  unsigned this_code = code - code_offset;

	  charset = CHARSET_FROM_ID (id);
	  if ((c = DECODE_CHAR (charset, this_code)) >= 0)
	    break;
	}
    }
  else
    {
      char_index = CODE_POINT_TO_INDEX (charset, code);
      if (char_index < 0)
	return -1;

      if (method == CHARSET_METHOD_MAP)
	{
	  Lisp_Object decoder;

	  decoder = CHARSET_DECODER (charset);
	  if (! VECTORP (decoder))
	    return -1;
	  c = XINT (AREF (decoder, char_index));
	}
      else
	{
	  c = char_index + CHARSET_CODE_OFFSET (charset);
	}
    }

  if (CHARSET_UNIFIED_P (charset)
      && c >= 0)
    {
      MAYBE_UNIFY_CHAR (c);
    }

  return c;
}

/* Variable used temporarily by the macro ENCODE_CHAR.  */
Lisp_Object charset_work;

/* Return a code-point of CHAR in CHARSET.  If CHAR doesn't belong to
   CHARSET, return CHARSET_INVALID_CODE (CHARSET).  If STRICT is true,
   use CHARSET's strict_max_char instead of max_char.  */

unsigned
encode_char (charset, c)
     struct charset *charset;
     int c;
{
  unsigned code;
  enum charset_method method = CHARSET_METHOD (charset);

  if (CHARSET_UNIFIED_P (charset))
    {
      Lisp_Object deunifier, deunified;

      deunifier = CHARSET_DEUNIFIER (charset);
      if (! CHAR_TABLE_P (deunifier))
	{
	  Funify_charset (CHARSET_NAME (charset), Qnil, Qnil);
	  deunifier = CHARSET_DEUNIFIER (charset);
	}
      deunified = CHAR_TABLE_REF (deunifier, c);
      if (! NILP (deunified))
	c = XINT (deunified);
    }

  if (method == CHARSET_METHOD_SUBSET)
    {
      Lisp_Object subset_info;
      struct charset *this_charset;

      subset_info = CHARSET_SUBSET (charset);
      this_charset = CHARSET_FROM_ID (XFASTINT (AREF (subset_info, 0)));
      code = ENCODE_CHAR (this_charset, c);
      if (code == CHARSET_INVALID_CODE (this_charset)
	  || code < XFASTINT (AREF (subset_info, 1))
	  || code > XFASTINT (AREF (subset_info, 2)))
	return CHARSET_INVALID_CODE (charset);
      code += XINT (AREF (subset_info, 3));
      return code;
    }

  if (method == CHARSET_METHOD_SUPERSET)
    {
      Lisp_Object parents;

      parents = CHARSET_SUPERSET (charset);
      for (; CONSP (parents); parents = XCDR (parents))
	{
	  int id = XINT (XCAR (XCAR (parents)));
	  int code_offset = XINT (XCDR (XCAR (parents)));
	  struct charset *this_charset = CHARSET_FROM_ID (id);

	  code = ENCODE_CHAR (this_charset, c);
	  if (code != CHARSET_INVALID_CODE (this_charset))
	    return code + code_offset;
	}
      return CHARSET_INVALID_CODE (charset);
    }

  if (! CHARSET_FAST_MAP_REF ((c), charset->fast_map)
      || c < CHARSET_MIN_CHAR (charset) || c > CHARSET_MAX_CHAR (charset))
    return CHARSET_INVALID_CODE (charset);

  if (method == CHARSET_METHOD_MAP_DEFERRED)
    {
      load_charset (charset);
      method = CHARSET_METHOD (charset);
    }

  if (method == CHARSET_METHOD_MAP)
    {
      Lisp_Object encoder;
      Lisp_Object val;

      encoder = CHARSET_ENCODER (charset);
      if (! CHAR_TABLE_P (CHARSET_ENCODER (charset)))
	return CHARSET_INVALID_CODE (charset);
      val = CHAR_TABLE_REF (encoder, c);
      if (NILP (val))
	return CHARSET_INVALID_CODE (charset);
      code = XINT (val);
      if (! CHARSET_COMPACT_CODES_P (charset))
	code = INDEX_TO_CODE_POINT (charset, code);
    }
  else				/* method == CHARSET_METHOD_OFFSET */
    {
      code = c - CHARSET_CODE_OFFSET (charset);
      code = INDEX_TO_CODE_POINT (charset, code);
    }

  return code;
}


DEFUN ("decode-char", Fdecode_char, Sdecode_char, 2, 3, 0,
       doc: /* Decode the pair of CHARSET and CODE-POINT into a character.
Return nil if CODE-POINT is not valid in CHARSET.

CODE-POINT may be a cons (HIGHER-16-BIT-VALUE . LOWER-16-BIT-VALUE).

Optional argument RESTRICTION specifies a way to map the pair of CCS
and CODE-POINT to a chracter.   Currently not supported and just ignored.  */)
  (charset, code_point, restriction)
     Lisp_Object charset, code_point, restriction;
{
  int c, id;
  unsigned code;
  struct charset *charsetp;

  CHECK_CHARSET_GET_ID (charset, id);
  if (CONSP (code_point))
    {
      CHECK_NATNUM_CAR (code_point);
      CHECK_NATNUM_CDR (code_point);
      code = (XINT (XCAR (code_point)) << 16) | (XINT (XCDR (code_point)));
    }
  else
    {
      CHECK_NATNUM (code_point);
      code = XINT (code_point);
    }
  charsetp = CHARSET_FROM_ID (id);
  c = DECODE_CHAR (charsetp, code);
  return (c >= 0 ? make_number (c) : Qnil);
}


DEFUN ("encode-char", Fencode_char, Sencode_char, 2, 3, 0,
       doc: /* Encode the character CH into a code-point of CHARSET.
Return nil if CHARSET doesn't include CH.

Optional argument RESTRICTION specifies a way to map CHAR to a
code-point in CCS.  Currently not supported and just ignored.  */)
     (ch, charset, restriction)
     Lisp_Object ch, charset, restriction;
{
  int id;
  unsigned code;
  struct charset *charsetp;

  CHECK_CHARSET_GET_ID (charset, id);
  CHECK_NATNUM (ch);
  charsetp = CHARSET_FROM_ID (id);
  code = ENCODE_CHAR (charsetp, XINT (ch));
  if (code == CHARSET_INVALID_CODE (charsetp))
    return Qnil;
  if (code > 0x7FFFFFF)
    return Fcons (make_number (code >> 16), make_number (code & 0xFFFF));
  return make_number (code);
}


DEFUN ("make-char", Fmake_char, Smake_char, 1, 5, 0,
       doc:
       /* Return a character of CHARSET whose position codes are CODEn.

CODE1 through CODE4 are optional, but if you don't supply sufficient
position codes, it is assumed that the minimum code in each dimension
is specified.  */)
     (charset, code1, code2, code3, code4)
     Lisp_Object charset, code1, code2, code3, code4;
{
  int id, dimension;
  struct charset *charsetp;
  unsigned code;
  int c;

  CHECK_CHARSET_GET_ID (charset, id);
  charsetp = CHARSET_FROM_ID (id);

  dimension = CHARSET_DIMENSION (charsetp);
  if (NILP (code1))
    code = (CHARSET_ASCII_COMPATIBLE_P (charsetp)
	    ? 0 : CHARSET_MIN_CODE (charsetp));
  else
    {
      CHECK_NATNUM (code1);
      if (XFASTINT (code1) >= 0x100)
	args_out_of_range (make_number (0xFF), code1);
      code = XFASTINT (code1);

      if (dimension > 1)
	{
	  code <<= 8;
	  if (NILP (code2))
	    code |= charsetp->code_space[(dimension - 2) * 4];
	  else
	    {
	      CHECK_NATNUM (code2);
	      if (XFASTINT (code2) >= 0x100)
		args_out_of_range (make_number (0xFF), code2);
	      code |= XFASTINT (code2);
	    }

	  if (dimension > 2)
	    {
	      code <<= 8;
	      if (NILP (code3))
		code |= charsetp->code_space[(dimension - 3) * 4];
	      else
		{
		  CHECK_NATNUM (code3);
		  if (XFASTINT (code3) >= 0x100)
		    args_out_of_range (make_number (0xFF), code3);
		  code |= XFASTINT (code3);
		}

	      if (dimension > 3)
		{
		  code <<= 8;
		  if (NILP (code4))
		    code |= charsetp->code_space[0];
		  else
		    {
		      CHECK_NATNUM (code4);
		      if (XFASTINT (code4) >= 0x100)
			args_out_of_range (make_number (0xFF), code4);
		      code |= XFASTINT (code4);
		    }
		}
	    }
	}
    }

  if (CHARSET_ISO_FINAL (charsetp) >= 0)
    code &= 0x7F7F7F7F;
  c = DECODE_CHAR (charsetp, code);
  if (c < 0)
    error ("Invalid code(s)");
  return make_number (c);
}


/* Return the first charset in CHARSET_LIST that contains C.
   CHARSET_LIST is a list of charset IDs.  If it is nil, use
   Vcharset_ordered_list.  */

struct charset *
char_charset (c, charset_list, code_return)
     int c;
     Lisp_Object charset_list;
     unsigned *code_return;
{
  if (NILP (charset_list))
    charset_list = Vcharset_ordered_list;

  while (CONSP (charset_list))
    {
      struct charset *charset = CHARSET_FROM_ID (XINT (XCAR (charset_list)));
      unsigned code = ENCODE_CHAR (charset, c);

      if (code != CHARSET_INVALID_CODE (charset))
	{
	  if (code_return)
	    *code_return = code;
	  return charset;
	}
      charset_list = XCDR (charset_list);
    }
  return NULL;
}


DEFUN ("split-char", Fsplit_char, Ssplit_char, 1, 1, 0,
       doc:
       /*Return list of charset and one to four position-codes of CHAR.
The charset is decided by the current priority order of charsets.
A position-code is a byte value of each dimension of the code-point of
CHAR in the charset.  */)
     (ch)
     Lisp_Object ch;
{
  struct charset *charset;
  int c, dimension;
  unsigned code;
  Lisp_Object val;

  CHECK_CHARACTER (ch);
  c = XFASTINT (ch);
  charset = CHAR_CHARSET (c);
  if (! charset)
    abort ();
  code = ENCODE_CHAR (charset, c);
  if (code == CHARSET_INVALID_CODE (charset))
    abort ();
  dimension = CHARSET_DIMENSION (charset);
  for (val = Qnil; dimension > 0; dimension--)
    {
      val = Fcons (make_number (code & 0xFF), val);
      code >>= 8;
    }
  return Fcons (CHARSET_NAME (charset), val);
}


DEFUN ("char-charset", Fchar_charset, Schar_charset, 1, 1, 0,
       doc: /* Return the charset of highest priority that contains CH.  */)
     (ch)
     Lisp_Object ch;
{
  struct charset *charset;

  CHECK_CHARACTER (ch);
  charset = CHAR_CHARSET (XINT (ch));
  return (CHARSET_NAME (charset));
}


DEFUN ("charset-after", Fcharset_after, Scharset_after, 0, 1, 0,
       doc: /*
Return charset of a character in the current buffer at position POS.
If POS is nil, it defauls to the current point.
If POS is out of range, the value is nil.  */)
     (pos)
     Lisp_Object pos;
{
  Lisp_Object ch;
  struct charset *charset;

  ch = Fchar_after (pos);
  if (! INTEGERP (ch))
    return ch;
  charset = CHAR_CHARSET (XINT (ch));
  return (CHARSET_NAME (charset));
}


DEFUN ("iso-charset", Fiso_charset, Siso_charset, 3, 3, 0,
       doc: /*
Return charset of ISO's specification DIMENSION, CHARS, and FINAL-CHAR.

ISO 2022's designation sequence (escape sequence) distinguishes charsets
by their DIMENSION, CHARS, and FINAL-CHAR,
where as Emacs distinguishes them by charset symbol.
See the documentation of the function `charset-info' for the meanings of
DIMENSION, CHARS, and FINAL-CHAR.  */)
     (dimension, chars, final_char)
     Lisp_Object dimension, chars, final_char;
{
  int id;
  int chars_flag;

  check_iso_charset_parameter (dimension, chars, final_char);
  chars_flag = XFASTINT (chars) == 96;
  id = ISO_CHARSET_TABLE (XFASTINT (dimension), chars_flag,
			  XFASTINT (final_char));
  return (id >= 0 ? CHARSET_NAME (CHARSET_FROM_ID (id)) : Qnil);
}


DEFUN ("clear-charset-maps", Fclear_charset_maps, Sclear_charset_maps,
       0, 0, 0,
       doc: /*
Clear encoder and decoder of charsets that are loaded from mapfiles.  */)
     ()
{
  int i;
  struct charset *charset;
  Lisp_Object attrs;

  for (i = 0; i < charset_table_used; i++)
    {
      charset = CHARSET_FROM_ID (i);
      attrs = CHARSET_ATTRIBUTES (charset);

      if (CHARSET_METHOD (charset) == CHARSET_METHOD_MAP)
	{
	  CHARSET_ATTR_DECODER (attrs) = Qnil;
	  CHARSET_ATTR_ENCODER (attrs) = Qnil;
	  CHARSET_METHOD (charset) = CHARSET_METHOD_MAP_DEFERRED;
	}

      if (CHARSET_UNIFIED_P (charset))
	CHARSET_ATTR_DEUNIFIER (attrs) = Qnil;
    }

  if (CHAR_TABLE_P (Vchar_unified_charset_table))
    {
      Foptimize_char_table (Vchar_unified_charset_table);
      Vchar_unify_table = Vchar_unified_charset_table;
      Vchar_unified_charset_table = Qnil;
    }

  return Qnil;
}

DEFUN ("charset-priority-list", Fcharset_priority_list,
       Scharset_priority_list, 0, 1, 0,
       doc: /* Return the list of charsets ordered by priority.
HIGHESTP non-nil means just return the highest priority one.  */)
     (highestp)
     Lisp_Object highestp;
{
  Lisp_Object val = Qnil, list = Vcharset_ordered_list;

  if (!NILP (highestp))
    return CHARSET_NAME (CHARSET_FROM_ID (XINT (Fcar (list))));

  while (!NILP (list))
    {
      val = Fcons (CHARSET_NAME (CHARSET_FROM_ID (XINT (XCAR (list)))), val);
      list = XCDR (list);
    }
  return Fnreverse (val);
}

DEFUN ("set-charset-priority", Fset_charset_priority, Sset_charset_priority,
       1, MANY, 0,
       doc: /* Assign higher priority to the charsets given as arguments.
usage: (set-charset-priority &rest charsets)  */)
       (nargs, args)
     int nargs;
     Lisp_Object *args;
{
  Lisp_Object new_head, old_list, arglist[2];
  Lisp_Object list_2022, list_emacs_mule;
  int i, id;

  old_list = Fcopy_sequence (Vcharset_ordered_list);
  new_head = Qnil;
  for (i = 0; i < nargs; i++)
    {
      CHECK_CHARSET_GET_ID (args[i], id);
      if (! NILP (Fmemq (make_number (id), old_list)))
	{
	  old_list = Fdelq (make_number (id), old_list);
	  new_head = Fcons (make_number (id), new_head);
	}
    }
  arglist[0] = Fnreverse (new_head);
  arglist[1] = old_list;
  Vcharset_ordered_list = Fnconc (2, arglist);
  charset_ordered_list_tick++;

  for (old_list = Vcharset_ordered_list, list_2022 = list_emacs_mule = Qnil;
       CONSP (old_list); old_list = XCDR (old_list))
    {
      if (! NILP (Fmemq (XCAR (old_list), Viso_2022_charset_list)))
	list_2022 = Fcons (XCAR (old_list), list_2022);
      if (! NILP (Fmemq (XCAR (old_list), Vemacs_mule_charset_list)))
	list_emacs_mule = Fcons (XCAR (old_list), list_emacs_mule);
    }
  Viso_2022_charset_list = Fnreverse (list_2022);
  Vemacs_mule_charset_list = Fnreverse (list_emacs_mule);

  return Qnil;
}

DEFUN ("charset-id-internal", Fcharset_id_internal, Scharset_id_internal,
       0, 1, 0,
       doc: /* Internal use only.
Return charset identification number of CHARSET.  */)
     (charset)
     Lisp_Object charset;
{
  int id;

  CHECK_CHARSET_GET_ID (charset, id);
  return make_number (id);
}


void
init_charset ()
{
  Vcharset_map_path
    = Fcons (Fexpand_file_name (build_string ("charsets"), Vdata_directory),
	     Qnil);
}


void
init_charset_once ()
{
  int i, j, k;

  for (i = 0; i < ISO_MAX_DIMENSION; i++)
    for (j = 0; j < ISO_MAX_CHARS; j++)
      for (k = 0; k < ISO_MAX_FINAL; k++)
	iso_charset_table[i][j][k] = -1;

  for (i = 0; i < 256; i++)
    emacs_mule_charset[i] = NULL;

  charset_jisx0201_roman = -1;
  charset_jisx0208_1978 = -1;
  charset_jisx0208 = -1;

  for (i = 0; i < 128; i++)
    unibyte_to_multibyte_table[i] = i;
  for (; i < 256; i++)
    unibyte_to_multibyte_table[i] = BYTE8_TO_CHAR (i);
}

#ifdef emacs

void
syms_of_charset ()
{
  DEFSYM (Qcharsetp, "charsetp");

  DEFSYM (Qascii, "ascii");
  DEFSYM (Qunicode, "unicode");
  DEFSYM (Qeight_bit, "eight-bit");
  DEFSYM (Qiso_8859_1, "iso-8859-1");

  DEFSYM (Qgl, "gl");
  DEFSYM (Qgr, "gr");

  staticpro (&Vcharset_ordered_list);
  Vcharset_ordered_list = Qnil;

  staticpro (&Viso_2022_charset_list);
  Viso_2022_charset_list = Qnil;

  staticpro (&Vemacs_mule_charset_list);
  Vemacs_mule_charset_list = Qnil;

  staticpro (&Vcharset_hash_table);
  {
    Lisp_Object args[2];
    args[0] = QCtest;
    args[1] = Qeq;
    Vcharset_hash_table = Fmake_hash_table (2, args);
  }

  charset_table_size = 128;
  charset_table = ((struct charset *)
		   xmalloc (sizeof (struct charset) * charset_table_size));
  charset_table_used = 0;

  staticpro (&Vchar_unified_charset_table);
  Vchar_unified_charset_table = Fmake_char_table (Qnil, make_number (-1));

  defsubr (&Scharsetp);
  defsubr (&Smap_charset_chars);
  defsubr (&Sdefine_charset_internal);
  defsubr (&Sdefine_charset_alias);
  defsubr (&Sunibyte_charset);
  defsubr (&Sset_unibyte_charset);
  defsubr (&Scharset_plist);
  defsubr (&Sset_charset_plist);
  defsubr (&Sunify_charset);
  defsubr (&Sget_unused_iso_final_char);
  defsubr (&Sdeclare_equiv_charset);
  defsubr (&Sfind_charset_region);
  defsubr (&Sfind_charset_string);
  defsubr (&Sdecode_char);
  defsubr (&Sencode_char);
  defsubr (&Ssplit_char);
  defsubr (&Smake_char);
  defsubr (&Schar_charset);
  defsubr (&Scharset_after);
  defsubr (&Siso_charset);
  defsubr (&Sclear_charset_maps);
  defsubr (&Scharset_priority_list);
  defsubr (&Sset_charset_priority);
  defsubr (&Scharset_id_internal);

  DEFVAR_LISP ("charset-map-path", &Vcharset_map_path,
	       doc: /* *Lisp of directories to search for charset map files.  */);
  Vcharset_map_path = Qnil;

  DEFVAR_LISP ("charset-list", &Vcharset_list,
	       doc: /* List of all charsets ever defined.  */);
  Vcharset_list = Qnil;

  charset_ascii
    = define_charset_internal (Qascii, 1, "\x00\x7F\x00\x00\x00\x00",
			       0, 127, 'B', -1, 0, 1, 0, 0);
  charset_iso_8859_1
    = define_charset_internal (Qiso_8859_1, 1, "\x00\xFF\x00\x00\x00\x00",
			       0, 255, -1, -1, -1, 1, 0, 0);
  charset_unicode
    = define_charset_internal (Qunicode, 3, "\x00\xFF\x00\xFF\x00\x10",
			       0, MAX_UNICODE_CHAR, -1, 0, -1, 1, 0, 0);
  charset_eight_bit
    = define_charset_internal (Qeight_bit, 1, "\x80\xFF\x00\x00\x00\x00",
			       128, 255, -1, 0, -1, 0, 0,
			       MAX_5_BYTE_CHAR + 1);
}

#endif /* emacs */

/* arch-tag: 66a89b8d-4c28-47d3-9ca1-56f78440d69f
   (do not change this comment) */<|MERGE_RESOLUTION|>--- conflicted
+++ resolved
@@ -1,17 +1,10 @@
-<<<<<<< HEAD
 /* Basic character set support.
    Copyright (C) 1995, 97, 98, 2000, 2001 Electrotechnical Laboratory, JAPAN.
      Licensed to the Free Software Foundation.
-   Copyright (C) 2001, 2004 Free Software Foundation, Inc.
+   Copyright (C) 2001, 2002, 2003, 2004, 2005 Free Software Foundation, Inc.
    Copyright (C) 2003, 2004
      National Institute of Advanced Industrial Science and Technology (AIST)
      Registration Number H13PRO009
-=======
-/* Basic multilingual character support.
-   Copyright (C) 1995, 1997, 1998 Electrotechnical Laboratory, JAPAN.
-   Licensed to the Free Software Foundation.
-   Copyright (C) 2001, 2002, 2003, 2004, 2005 Free Software Foundation, Inc.
->>>>>>> f3f01d5d
 
 This file is part of GNU Emacs.
 
