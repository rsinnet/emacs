;;; eieio-testsinvoke.el -- eieio tests for method invocation

<<<<<<< HEAD
;; Copyright (C) 2005, 2008, 2010, 2013-2015 Free Software Foundation,
;; Inc.
=======
;; Copyright (C) 2005, 2008, 2010, 2013-2015 Free Software Foundation, Inc.
>>>>>>> 6a67b20d

;; Author: Eric M. Ludlam <zappo@gnu.org>

;; This file is part of GNU Emacs.

;; GNU Emacs is free software: you can redistribute it and/or modify
;; it under the terms of the GNU General Public License as published by
;; the Free Software Foundation, either version 3 of the License, or
;; (at your option) any later version.

;; GNU Emacs is distributed in the hope that it will be useful,
;; but WITHOUT ANY WARRANTY; without even the implied warranty of
;; MERCHANTABILITY or FITNESS FOR A PARTICULAR PURPOSE.  See the
;; GNU General Public License for more details.

;; You should have received a copy of the GNU General Public License
;; along with GNU Emacs.  If not, see <http://www.gnu.org/licenses/>.

;;; Commentary:
;;
;; Test method invocation order.  From the common lisp reference
;; manual:
;;
;; QUOTE:
;; - All the :before methods are called, in most-specific-first
;;   order.  Their values are ignored.  An error is signaled if
;;   call-next-method is used in a :before method.
;;
;; - The most specific primary method is called. Inside the body of a
;;   primary method, call-next-method may be used to call the next
;;   most specific primary method. When that method returns, the
;;   previous primary method can execute more code, perhaps based on
;;   the returned value or values. The generic function no-next-method
;;   is invoked if call-next-method is used and there are no more
;;   applicable primary methods. The function next-method-p may be
;;   used to determine whether a next method exists. If
;;   call-next-method is not used, only the most specific primary
;;   method is called.
;;
;; - All the :after methods are called, in most-specific-last order.
;;   Their values are ignored.  An error is signaled if
;;   call-next-method is used in a :after method.
;;
;;
;; Also test behavior of `call-next-method'. From clos.org:
;;
;; QUOTE:
;; When call-next-method is called with no arguments, it passes the
;; current method's original arguments to the next method.

(require 'eieio)
(require 'ert)

(defvar eieio-test-method-order-list nil
  "List of symbols stored during method invocation.")

(defun eieio-test-method-store ()
  "Store current invocation class symbol in the invocation order list."
  (let* ((keysym (aref [ :STATIC :BEFORE :PRIMARY :AFTER ]
		       (or eieio--generic-call-key 0)))
         ;; FIXME: Don't depend on `eieio--scoped-class'!
	 (c (list keysym (eieio--class-symbol (eieio--scoped-class)))))
    (push c eieio-test-method-order-list)))

(defun eieio-test-match (rightanswer)
  "Do a test match."
  (if (equal rightanswer eieio-test-method-order-list)
      t
    (error "eieio-test-methodinvoke.el: Test Failed: %S != %S"
           rightanswer eieio-test-method-order-list)))

(defvar eieio-test-call-next-method-arguments nil
  "List of passed to methods during execution of `call-next-method'.")

(defun eieio-test-arguments-for (class)
  "Returns arguments passed to method of CLASS during `call-next-method'."
  (cdr (assoc class eieio-test-call-next-method-arguments)))

(defclass eitest-A () ())
(defclass eitest-AA (eitest-A) ())
(defclass eitest-AAA (eitest-AA) ())
(defclass eitest-B-base1 () ())
(defclass eitest-B-base2 () ())
(defclass eitest-B (eitest-B-base1 eitest-B-base2) ())

(defmethod eitest-F :BEFORE ((p eitest-B-base1))
  (eieio-test-method-store))

(defmethod eitest-F :BEFORE ((p eitest-B-base2))
  (eieio-test-method-store))

(defmethod eitest-F :BEFORE ((p eitest-B))
  (eieio-test-method-store))

(defmethod eitest-F ((p eitest-B))
  (eieio-test-method-store)
  (call-next-method))

(defmethod eitest-F ((p eitest-B-base1))
  (eieio-test-method-store)
  (call-next-method))

(defmethod eitest-F ((p eitest-B-base2))
  (eieio-test-method-store)
  (when (next-method-p)
    (call-next-method))
  )

(defmethod eitest-F :AFTER ((p eitest-B-base1))
  (eieio-test-method-store))

(defmethod eitest-F :AFTER ((p eitest-B-base2))
  (eieio-test-method-store))

(defmethod eitest-F :AFTER ((p eitest-B))
  (eieio-test-method-store))

(ert-deftest eieio-test-method-order-list-3 ()
  (let ((eieio-test-method-order-list nil)
	(ans '(
	       (:BEFORE eitest-B)
	       (:BEFORE eitest-B-base1)
	       (:BEFORE eitest-B-base2)

	       (:PRIMARY eitest-B)
	       (:PRIMARY eitest-B-base1)
	       (:PRIMARY eitest-B-base2)

	       (:AFTER eitest-B-base2)
	       (:AFTER eitest-B-base1)
	       (:AFTER eitest-B)
	       )))
    (eitest-F (eitest-B nil))
    (setq eieio-test-method-order-list (nreverse eieio-test-method-order-list))
    (eieio-test-match ans)))

;;; Test static invocation
;;
(defmethod eitest-H :STATIC ((class eitest-A))
  "No need to do work in here."
  'moose)

(ert-deftest eieio-test-method-order-list-4 ()
  ;; Both of these situations should succeed.
  (should (eitest-H 'eitest-A))
  (should (eitest-H (eitest-A nil))))

;;; Return value from :PRIMARY
;;
(defmethod eitest-I :BEFORE ((a eitest-A))
  (eieio-test-method-store)
  ":before")

(defmethod eitest-I :PRIMARY ((a eitest-A))
  (eieio-test-method-store)
  ":primary")

(defmethod eitest-I :AFTER ((a eitest-A))
  (eieio-test-method-store)
  ":after")

(ert-deftest eieio-test-method-order-list-5 ()
  (let ((eieio-test-method-order-list nil)
	(ans  (eitest-I (eitest-A nil))))
    (should (string= ans ":primary"))))

;;; Multiple inheritance and the 'constructor' method.
;;
;; Constructor is a static method, so this is really testing
;; static method invocation and multiple inheritance.
;;
(defclass C-base1 () ())
(defclass C-base2 () ())
(defclass C (C-base1 C-base2) ())

;; Just use the obsolete name once, to make sure it also works.
(defmethod constructor :STATIC ((p C-base1) &rest args)
  (eieio-test-method-store)
  (if (next-method-p) (call-next-method))
  )

(defmethod eieio-constructor :STATIC ((p C-base2) &rest args)
  (eieio-test-method-store)
  (if (next-method-p) (call-next-method))
  )

(defmethod eieio-constructor :STATIC ((p C) &rest args)
  (eieio-test-method-store)
  (call-next-method)
  )

(ert-deftest eieio-test-method-order-list-6 ()
  (let ((eieio-test-method-order-list nil)
	(ans '(
	       (:STATIC C)
	       (:STATIC C-base1)
	       (:STATIC C-base2)
	       )))
    (C nil)
    (setq eieio-test-method-order-list (nreverse eieio-test-method-order-list))
    (eieio-test-match ans)))

;;; Diamond Test
;;
;; For a diamond shaped inheritance structure, (call-next-method) can break.
;; As such, there are two possible orders.

(defclass D-base0 () () :method-invocation-order :depth-first)
(defclass D-base1 (D-base0) () :method-invocation-order :depth-first)
(defclass D-base2 (D-base0) () :method-invocation-order :depth-first)
(defclass D (D-base1 D-base2) () :method-invocation-order :depth-first)

(defmethod eitest-F ((p D))
  "D"
  (eieio-test-method-store)
  (call-next-method))

(defmethod eitest-F ((p D-base0))
  "D-base0"
  (eieio-test-method-store)
  ;; This should have no next
  ;; (when (next-method-p) (call-next-method))
  )

(defmethod eitest-F ((p D-base1))
  "D-base1"
  (eieio-test-method-store)
  (call-next-method))

(defmethod eitest-F ((p D-base2))
  "D-base2"
  (eieio-test-method-store)
  (when (next-method-p)
    (call-next-method))
  )

(ert-deftest eieio-test-method-order-list-7 ()
  (let ((eieio-test-method-order-list nil)
	(ans '(
	       (:PRIMARY D)
	       (:PRIMARY D-base1)
	       ;; (:PRIMARY D-base2)
	       (:PRIMARY D-base0)
	       )))
    (eitest-F (D nil))
    (setq eieio-test-method-order-list (nreverse eieio-test-method-order-list))
    (eieio-test-match ans)))

;;; Other invocation order

(defclass E-base0 () () :method-invocation-order :breadth-first)
(defclass E-base1 (E-base0) () :method-invocation-order :breadth-first)
(defclass E-base2 (E-base0) () :method-invocation-order :breadth-first)
(defclass E (E-base1 E-base2) () :method-invocation-order :breadth-first)

(defmethod eitest-F ((p E))
  (eieio-test-method-store)
  (call-next-method))

(defmethod eitest-F ((p E-base0))
  (eieio-test-method-store)
  ;; This should have no next
  ;; (when (next-method-p) (call-next-method))
  )

(defmethod eitest-F ((p E-base1))
  (eieio-test-method-store)
  (call-next-method))

(defmethod eitest-F ((p E-base2))
  (eieio-test-method-store)
  (when (next-method-p)
    (call-next-method))
  )

(ert-deftest eieio-test-method-order-list-8 ()
  (let ((eieio-test-method-order-list nil)
	(ans '(
	       (:PRIMARY E)
	       (:PRIMARY E-base1)
	       (:PRIMARY E-base2)
	       (:PRIMARY E-base0)
	       )))
    (eitest-F (E nil))
    (setq eieio-test-method-order-list (nreverse eieio-test-method-order-list))
    (eieio-test-match ans)))

;;; Jan's methodinvoke order w/ multiple inheritance and :after methods.
;;
(defclass eitest-Ja ()
  ())

(defmethod initialize-instance :after ((this eitest-Ja) &rest slots)
  ;(message "+Ja")
  (when (next-method-p)
    (call-next-method))
  ;(message "-Ja")
  )

(defclass eitest-Jb ()
  ())

(defmethod initialize-instance :after ((this eitest-Jb) &rest slots)
  ;(message "+Jb")
  (when (next-method-p)
    (call-next-method))
  ;(message "-Jb")
  )

(defclass eitest-Jc (eitest-Jb)
  ())

(defclass eitest-Jd (eitest-Jc eitest-Ja)
  ())

(defmethod initialize-instance ((this eitest-Jd) &rest slots)
  ;(message "+Jd")
  (when (next-method-p)
    (call-next-method))
  ;(message "-Jd")
  )

(ert-deftest eieio-test-method-order-list-9 ()
  (should (eitest-Jd "test")))

;;; call-next-method with replacement arguments across a simple class hierarchy.
;;

(defclass CNM-0 ()
  ())

(defclass CNM-1-1 (CNM-0)
  ())

(defclass CNM-1-2 (CNM-0)
  ())

(defclass CNM-2 (CNM-1-1 CNM-1-2)
  ())

(defmethod CNM-M ((this CNM-0) args)
  (push (cons 'CNM-0 (copy-sequence args))
	eieio-test-call-next-method-arguments)
  (when (next-method-p)
    (call-next-method
     this (cons 'CNM-0 args))))

(defmethod CNM-M ((this CNM-1-1) args)
  (push (cons 'CNM-1-1 (copy-sequence args))
	eieio-test-call-next-method-arguments)
  (when (next-method-p)
    (call-next-method
     this (cons 'CNM-1-1 args))))

(defmethod CNM-M ((this CNM-1-2) args)
  (push (cons 'CNM-1-2 (copy-sequence args))
	eieio-test-call-next-method-arguments)
  (when (next-method-p)
    (call-next-method)))

(defmethod CNM-M ((this CNM-2) args)
  (push (cons 'CNM-2 (copy-sequence args))
	eieio-test-call-next-method-arguments)
  (when (next-method-p)
    (call-next-method
     this (cons 'CNM-2 args))))

(ert-deftest eieio-test-method-order-list-10 ()
  (let ((eieio-test-call-next-method-arguments nil))
    (CNM-M (CNM-2 "") '(INIT))
    (should (equal (eieio-test-arguments-for 'CNM-0)
		   '(CNM-1-1 CNM-2 INIT)))
    (should (equal (eieio-test-arguments-for 'CNM-1-1)
		   '(CNM-2 INIT)))
    (should (equal (eieio-test-arguments-for 'CNM-1-2)
		   '(CNM-1-1 CNM-2 INIT)))
    (should (equal (eieio-test-arguments-for 'CNM-2)
		   '(INIT)))))<|MERGE_RESOLUTION|>--- conflicted
+++ resolved
@@ -1,11 +1,7 @@
 ;;; eieio-testsinvoke.el -- eieio tests for method invocation
 
-<<<<<<< HEAD
 ;; Copyright (C) 2005, 2008, 2010, 2013-2015 Free Software Foundation,
 ;; Inc.
-=======
-;; Copyright (C) 2005, 2008, 2010, 2013-2015 Free Software Foundation, Inc.
->>>>>>> 6a67b20d
 
 ;; Author: Eric M. Ludlam <zappo@gnu.org>
 
