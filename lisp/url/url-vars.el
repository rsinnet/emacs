--- conflicted
+++ resolved
@@ -1,10 +1,7 @@
 ;;; url-vars.el --- Variables for Uniform Resource Locator tool
-<<<<<<< HEAD
 ;; Author: $Author: miles $
-;; Created: $Date: 2004/04/04 04:44:10 $
-;; Version: $Revision: 1.2 $
-=======
->>>>>>> 1f3ddf11
+;; Created: $Date: 2004/04/10 06:14:57 $
+;; Version: $Revision: 1.3.2.1 $
 ;; Keywords: comm, data, processes, hypermedia
 
 ;;;;;;;;;;;;;;;;;;;;;;;;;;;;;;;;;;;;;;;;;;;;;;;;;;;;;;;;;;;;;;;;;;;;;;;;;;;;;;;
