--- conflicted
+++ resolved
@@ -64,15 +64,6 @@
 
 (provide 'delphi)
 
-<<<<<<< HEAD
-(defconst delphi-version
-  (let ((revision "$Revision: 3.11 $"))
-    (string-match ": \\([^ ]+\\)" revision)
-    (match-string 1 revision))
-  "Version of this delphi mode.")
-
-=======
->>>>>>> 1f3ddf11
 (eval-and-compile
   ;; Allow execution on pre Emacs 20 versions.
   (or (fboundp 'when)
