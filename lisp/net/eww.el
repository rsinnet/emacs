--- conflicted
+++ resolved
@@ -409,17 +409,11 @@
 	    (shr-target-id (url-target (url-generic-parse-url url)))
 	    (shr-external-rendering-functions
              (append
-<<<<<<< HEAD
               shr-external-rendering-functions
               '((title . eww-tag-title)
                 (form . eww-tag-form)
                 (input . eww-tag-input)
                 (button . eww-form-submit)
-=======
-              '((title . eww-tag-title)
-                (form . eww-tag-form)
-                (input . eww-tag-input)
->>>>>>> e823c340
                 (textarea . eww-tag-textarea)
                 (select . eww-tag-select)
                 (link . eww-tag-link)
@@ -748,8 +742,7 @@
   (setq-local desktop-save-buffer #'eww-desktop-misc-data)
   ;; multi-page isearch support
   (setq-local multi-isearch-next-buffer-function #'eww-isearch-next-buffer)
-  (setq truncate-lines t
-        bidi-paragraph-direction 'left-to-right)
+  (setq truncate-lines t)
   (buffer-disable-undo)
   (setq buffer-read-only t))
 
